<template>
  <component
    :is="component"
    v-model:operation="internalOperation"
    v-model:value="internalValue"
    v-bind="{ object, property }"
  />
</template>

<script lang="ts" setup>
  import { computed } from 'vue'
<<<<<<< HEAD
  import FilterBuilderValueDate from '@/components/FilterBuilderValueDate.vue'
  import FilterBuilderValueState from '@/components/FilterBuilderValueState.vue'
  import FilterBuilderValueString from '@/components/FilterBuilderValueString.vue'
  import FilterBuilderValueTag from '@/components/FilterBuilderValueTag.vue'
  import { FilterOperation, FilterProperty, FilterType, FilterValue } from '@/types/filters'
=======
  import { FilterObject, FilterOperation, FilterProperty, FilterValue } from '../types/filters'
  import FilterBuilderValueDate from './FilterBuilderValueDate.vue'
  import FilterBuilderValueState from './FilterBuilderValueState.vue'
  import FilterBuilderValueString from './FilterBuilderValueString.vue'
  import FilterBuilderValueTag from './FilterBuilderValueTag.vue'
>>>>>>> 7d80f98e

  const emit = defineEmits<{
    (event: 'update:operation', value: FilterOperation): void,
    (event: 'update:value', value: FilterValue): void,
  }>()

  const props = defineProps<{
    object: FilterObject,
    property: FilterProperty,
    operation?: FilterOperation,
    value?: FilterValue,
  }>()

  // eslint-disable-next-line vue/return-in-computed-property
  const component = computed(() => {
    // eslint-disable-next-line default-case
    switch (props.property) {
      case 'tag':
        return FilterBuilderValueTag
      case 'name':
        return FilterBuilderValueString
      case 'start_date':
        return FilterBuilderValueDate
      case 'state':
        return FilterBuilderValueState
    }
  })

  const internalOperation = computed({
    get: () => props.operation,
    set: (operation) => emit('update:operation', operation!),
  })

  const internalValue = computed({
    get: () => props.value,
    set: (value) => emit('update:value', value!),
  })
</script><|MERGE_RESOLUTION|>--- conflicted
+++ resolved
@@ -9,19 +9,11 @@
 
 <script lang="ts" setup>
   import { computed } from 'vue'
-<<<<<<< HEAD
-  import FilterBuilderValueDate from '@/components/FilterBuilderValueDate.vue'
-  import FilterBuilderValueState from '@/components/FilterBuilderValueState.vue'
-  import FilterBuilderValueString from '@/components/FilterBuilderValueString.vue'
-  import FilterBuilderValueTag from '@/components/FilterBuilderValueTag.vue'
-  import { FilterOperation, FilterProperty, FilterType, FilterValue } from '@/types/filters'
-=======
   import { FilterObject, FilterOperation, FilterProperty, FilterValue } from '../types/filters'
   import FilterBuilderValueDate from './FilterBuilderValueDate.vue'
   import FilterBuilderValueState from './FilterBuilderValueState.vue'
   import FilterBuilderValueString from './FilterBuilderValueString.vue'
   import FilterBuilderValueTag from './FilterBuilderValueTag.vue'
->>>>>>> 7d80f98e
 
   const emit = defineEmits<{
     (event: 'update:operation', value: FilterOperation): void,
