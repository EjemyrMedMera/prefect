<template>
  <div class="filter-builder-value-date">
    <m-select v-model="internalOperation" :options="operations" />
    <template v-if="isDateFilter">
      <DateTimeInput v-model:value="date" label="Date" class="filter-builder-value-date__picker" />
    </template>
    <template v-else>
      <div class="filter-builder-value-date__relative">
        <m-select v-model="unit" :options="units">
          <template #selected-option-label="{ label }">
            {{ toPluralString(label, count) }}
          </template>
          <template #option-label="{ label }">
            {{ toPluralString(label, count) }}
          </template>
        </m-select>
        <m-number-input v-model="count" class="filter-builder-value-date__number" />
      </div>
    </template>
  </div>
</template>

<script lang="ts" setup>
<<<<<<< HEAD
  import { Ref, computed, onMounted } from 'vue'
  import DateTimeInput from '@/components/DateTimeInput.vue'
  import { FilterOperation, FilterType, FilterValue } from '@/types/filters'
  import { toPluralString } from '@/utilities'
=======
  // eslint-disable-next-line import/no-duplicates
  import isDate from 'date-fns/isDate'
  // eslint-disable-next-line import/no-duplicates
  import startOfToday from 'date-fns/startOfToday'
  import { Ref, computed, onMounted, watch } from 'vue'
  import { FilterOperation, FilterType, FilterValue, FilterObject } from '../types/filters'
  import { isDateOperation, isRelativeDateOperation, toPluralString } from '../utilities'
  import DateTimeInput from './DateTimeInput.vue'
>>>>>>> 7d80f98e

  const emit = defineEmits<{
    (event: 'update:type', value: FilterType): void,
    (event: 'update:operation', value: FilterOperation): void,
    (event: 'update:value', value: FilterValue): void,
  }>()

  const props = defineProps<{
    object: FilterObject,
    operation?: FilterOperation,
    value?: FilterValue,
  }>()

  onMounted(() => {
    if (props.operation === undefined) {
      internalOperation.value = 'after'
    }
  })

  watch(() => props.operation, () => {
    if (props.operation === undefined) {
      return
    }

    if (isRelativeDateOperation(props.operation) && typeof props.value !== 'string') {
      emit('update:value', '1h')
    } else if (isDateOperation(props.operation) && !isDate(props.value)) {
      emit('update:value', startOfToday())
    }
  })

  const internalOperation = computed({
    get: () => props.operation,
    set: (operation) => {
      emit('update:operation', operation!)
    },
  })

  const unit: Ref<string> = computed<string>({
    get: () => {
      if (typeof props.value !== 'string') {
        return 'h'
      }

      const lastCharacter = props.value.slice(-1)
      return lastCharacter
    },
    set: (unit) => emit('update:value', `${count.value}${unit}`),
  })

  const count: Ref<number> = computed<number>({
    get: () => {
      if (typeof props.value !== 'string') {
        return 1
      }

      return parseInt(props.value)
    },
    set: (count) => emit('update:value', `${count}${unit.value}`),
  })


  const date: Ref<Date | null> = computed<Date | null>({
    get: () => {
      if (props.value instanceof Date) {
        return props.value
      }

      return null
    },
    set: (date) => emit('update:value', date!),
  })

  const isDateFilter = computed<boolean>(() => props.operation == 'before' || props.operation == 'after')
  const operations = computed(() => {
    const base = [
      { label: 'Newer than', value: 'newer' },
      { label: 'Before date', value: 'before' },
      { label: 'After date', value: 'after' },
      { label: 'Older than', value: 'older' },
    ]

    if (props.object == 'flow_run') {
      base.push({ label: 'Upcoming within', value: 'upcoming' })
    }

    return base
  })

  const units = [
    { label: 'Hour', value: 'h' },
    { label: 'Day', value: 'd' },
    { label: 'Week', value: 'w' },
    { label: 'Month', value: 'm' },
    { label: 'Year', value: 'y' },
  ]
</script>

<style lang="scss">
.filter-builder-value-date {
  display: flex;
  gap: var(--m-2);
  align-items: flex-end;
}

.filter-builder-value-date__picker {
  flex-grow: 1;
}

.filter-builder-value-date__relative {
  display: grid;
  grid-template-columns: 1fr 1fr;
  gap: inherit;
  flex-grow: 1;
  min-width: 200px;
}

.filter-builder-value-date__number :deep(.number-input__container) {
  height: 58px;
}

.filter-builder-value-date__number :deep(.number-input__spin-buttons) {
  display: flex;
  flex-direction: column;
  justify-content: center;
  padding-top: 0;
}
</style><|MERGE_RESOLUTION|>--- conflicted
+++ resolved
@@ -21,12 +21,6 @@
 </template>
 
 <script lang="ts" setup>
-<<<<<<< HEAD
-  import { Ref, computed, onMounted } from 'vue'
-  import DateTimeInput from '@/components/DateTimeInput.vue'
-  import { FilterOperation, FilterType, FilterValue } from '@/types/filters'
-  import { toPluralString } from '@/utilities'
-=======
   // eslint-disable-next-line import/no-duplicates
   import isDate from 'date-fns/isDate'
   // eslint-disable-next-line import/no-duplicates
@@ -35,7 +29,6 @@
   import { FilterOperation, FilterType, FilterValue, FilterObject } from '../types/filters'
   import { isDateOperation, isRelativeDateOperation, toPluralString } from '../utilities'
   import DateTimeInput from './DateTimeInput.vue'
->>>>>>> 7d80f98e
 
   const emit = defineEmits<{
     (event: 'update:type', value: FilterType): void,
