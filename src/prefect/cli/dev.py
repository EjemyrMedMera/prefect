--- conflicted
+++ resolved
@@ -232,12 +232,8 @@
                 f"linux/{arch}",
                 "--build-arg",
                 "PREFECT_EXTRAS=[dev]",
-<<<<<<< HEAD
-            ]
-=======
             ],
             shell=sys.platform == "win32",
->>>>>>> 3b8aedfe
         )
     except subprocess.CalledProcessError:
         exit_with_error("Failed to build image!")
