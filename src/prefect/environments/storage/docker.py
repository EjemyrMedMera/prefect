--- conflicted
+++ resolved
@@ -65,22 +65,13 @@
         - ignore_healthchecks (bool, optional): if True, the Docker healthchecks
             are not added to the Dockerfile. If False (default), healthchecks
             are included.
-<<<<<<< HEAD
-        - base_url: (str, optional): a URL of a Docker daemon to use when for
-            Docker related functionality.  Defaults to DOCKER_HOST env var if not set
-        - tls_config: (Union[bool, docker.tls.TLSConfig], optional): a TLS configuration to pass to the Docker
-            client. https://docker-py.readthedocs.io/en/stable/tls.html#docker.tls.TLSConfig
-        - **kwargs (Any, optional): any additional `Storage` initialization options
-=======
-        - secrets (List[str], optional): a list of Prefect Secrets which will be used to populate `prefect.context`
-            for each flow run.  Used primarily for providing authentication credentials.
         - base_url (str, optional): a URL of a Docker daemon to use when for
             Docker related functionality.  Defaults to DOCKER_HOST env var if not set
         - tls_config (Union[bool, docker.tls.TLSConfig], optional): a TLS configuration to pass to the Docker
             client. [Documentation](https://docker-py.readthedocs.io/en/stable/tls.html#docker.tls.TLSConfig)
         - build_kwargs (dict, optional): Additional keyword arguments to pass to Docker's build step.
             [Documentation](https://docker-py.readthedocs.io/en/stable/api.html#docker.api.build.BuildApiMixin.build)
->>>>>>> a34ab461
+        - **kwargs (Any, optional): any additional `Storage` initialization options
 
     Raises:
         - ValueError: if both `base_image` and `dockerfile` are provided
@@ -102,11 +93,8 @@
         ignore_healthchecks: bool = False,
         base_url: str = None,
         tls_config: Union[bool, "docker.tls.TLSConfig"] = False,
-<<<<<<< HEAD
+        build_kwargs: dict = None,
         **kwargs: Any
-=======
-        build_kwargs: dict = None,
->>>>>>> a34ab461
     ) -> None:
         self.registry_url = registry_url
         if sys.platform == "win32":
