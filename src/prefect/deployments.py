--- conflicted
+++ resolved
@@ -21,13 +21,8 @@
 from prefect.infrastructure import DockerContainer, KubernetesJob, Process
 from prefect.logging.loggers import flow_run_logger
 from prefect.orion import schemas
-<<<<<<< HEAD
-from prefect.utilities.asyncutils import sync_compatible
-from prefect.utilities.callables import ParameterSchema, parameter_schema
-=======
-from prefect.utilities.asyncutils import run_sync_in_worker_thread
+from prefect.utilities.asyncutils import run_sync_in_worker_thread, sync_compatible
 from prefect.utilities.callables import ParameterSchema
->>>>>>> ab65bc04
 from prefect.utilities.dispatch import lookup_type
 from prefect.utilities.filesystem import tmpchdir
 from prefect.utilities.importtools import import_object
@@ -66,14 +61,10 @@
     if deployment.manifest_path:
         with open(deployment.manifest_path, "r") as f:
             import_path = json.load(f)["import_path"]
-<<<<<<< HEAD
             import_path = (
                 Path(deployment.manifest_path).parent / import_path
             ).absolute()
-    flow = import_object(str(import_path))
-=======
-    flow = await run_sync_in_worker_thread(import_object, import_path)
->>>>>>> ab65bc04
+    flow = await run_sync_in_worker_thread(import_object, str(import_path))
     return flow
 
 
@@ -102,7 +93,6 @@
 
 class Deployment(BaseModel):
     """
-<<<<<<< HEAD
     A Prefect Deployment definition, used for specifying and building deployments.
 
     Args:
@@ -157,12 +147,6 @@
     class Config:
         validate_assignment = True
 
-=======
-    Client-side deployment that can be converted to YAML. To add a YAML comment
-    to any field, pass `yaml_comment=""` to its `Field()` constructor.
-    """
-
->>>>>>> ab65bc04
     @property
     def _editable_fields(self) -> List[str]:
         editable_fields = [
@@ -190,7 +174,7 @@
             )
 
             # write editable fields
-            for field in self.editable_fields:
+            for field in self._editable_fields:
                 # write any comments
                 if schema["properties"][field].get("yaml_comment"):
                     f.write(f"# {schema['properties'][field]['yaml_comment']}\n")
@@ -200,7 +184,7 @@
             # write non-editable fields
             f.write("\n###\n### DO NOT EDIT BELOW THIS LINE\n###\n")
             yaml.dump(
-                {k: v for k, v in yaml_dict.items() if k not in self.editable_fields},
+                {k: v for k, v in yaml_dict.items() if k not in self._editable_fields},
                 f,
                 sort_keys=False,
             )
@@ -223,19 +207,6 @@
             ] = self.storage.get_block_type_slug()
         return all_fields
 
-<<<<<<< HEAD
-    def _editable_fields_dict(self):
-        "Returns YAML compatible dictionary of editable fields, in the correct order"
-        all_fields = self._yaml_dict()
-        return {field: all_fields[field] for field in self._editable_fields}
-
-    def _immutable_fields_dict(self):
-        "Returns YAML compatible dictionary of immutable fields, in the correct order"
-        all_fields = self._yaml_dict()
-        return {k: v for k, v in all_fields.items() if k not in self._editable_fields}
-
-=======
->>>>>>> ab65bc04
     # top level metadata
     name: str = Field(..., description="The name of the deployment.")
     description: str = Field(
