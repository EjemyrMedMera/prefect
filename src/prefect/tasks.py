--- conflicted
+++ resolved
@@ -142,16 +142,7 @@
                     data=exc,
                 )
             else:
-<<<<<<< HEAD
-                terminal_state = State(
-                    type=StateType.COMPLETED,
-                    message="Task run completed.",
-                    data=result,
-                    state_details=StateDetails(cache_key=cache_key),
-                )
-=======
                 terminal_state = return_val_to_state(result)
->>>>>>> 7cdb9b71
 
             state = propose_state(client, task_run_id, terminal_state)
 
