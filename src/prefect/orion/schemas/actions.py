--- conflicted
+++ resolved
@@ -358,11 +358,7 @@
             "description",
             "is_paused",
             "concurrency_limit",
-<<<<<<< HEAD
-            # filters are deprecated
-=======
             # DEPRECATED: filters are deprecated
->>>>>>> 95bd4585
             "filter",
         ],
     )
@@ -380,11 +376,7 @@
             "description",
             "is_paused",
             "concurrency_limit",
-<<<<<<< HEAD
-            # filters are deprecated
-=======
             # DEPRECATED: filters are deprecated
->>>>>>> 95bd4585
             "filter",
         ],
     )
@@ -394,14 +386,11 @@
     class Config:
         extra = "forbid"
 
-<<<<<<< HEAD
-=======
     # DEPRECATED: names should not be updated, left here only for backwards-compatibility
     name: Optional[str] = Field(
         None, description="The name of the work queue.", deprecated=True
     )
 
->>>>>>> 95bd4585
 
 class FlowRunNotificationPolicyCreate(
     schemas.core.FlowRunNotificationPolicy.subclass(
