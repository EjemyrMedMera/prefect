import inspect
from datetime import timedelta
from typing import TYPE_CHECKING, Any, Callable, Dict, Iterable, Tuple

import prefect
import prefect.engine.cache_validators
import prefect.engine.signals
import prefect.triggers
from prefect.environments import Environment
from prefect.utilities.json import Serializable, to_qualified_name

if TYPE_CHECKING:
    from prefect.core.flow import Flow  # pylint: disable=W0611
    from prefect.engine.state import State

VAR_KEYWORD = inspect.Parameter.VAR_KEYWORD


class SignatureValidator(type):
    def __new__(cls, name, parents, methods):
        run = methods.get("run", lambda: None)
        run_sig = inspect.getfullargspec(run)
        if run_sig.varargs:
            raise ValueError(
                "Tasks with variable positional arguments (*args) are not "
                "supported, because all Prefect arguments are stored as "
                "keywords. As a workaround, consider modifying the run() "
                "method to accept **kwargs and feeding the values "
                "to *args."
            )
        # necessary to ensure classes that inherit from parent class
        # also get passed through __new__
        return type.__new__(cls, name, parents, methods)


class Task(Serializable, metaclass=SignatureValidator):
    def __init__(
        self,
        name: str = None,
        slug: str = None,
        description: str = None,
        group: str = None,
        tags: Iterable[str] = None,
        max_retries: int = 0,
        retry_delay: timedelta = timedelta(minutes=1),
        timeout: timedelta = None,
        trigger: Callable[[Dict["Task", "State"]], bool] = None,
        skip_on_upstream_skip: bool = True,
        cache_for: timedelta = None,
        cache_validator: Callable = None,
    ) -> None:
        """

        Args:

            - trigger (callable): a function that determines whether the task should run,
                based on the states of any upstream tasks.
            - skip_on_upstream_skip (bool): if True and any upstream tasks skipped, this
                task will automatically be skipped as well. By default, this prevents tasks
                from attempting to use either state or data from tasks that didn't run. if
                False, the task's trigger will be called as normal; skips are considered
                successes.

        """

        self.name = name or type(self).__name__
        self.slug = slug
        self.description = description

        self.group = str(group or prefect.context.get("_group", ""))

        # avoid silently iterating over a string
        if isinstance(tags, str):
            raise TypeError("Tags should be a set of tags, not a string.")
        self.tags = set(tags or prefect.context.get("_tags", []))

        self.max_retries = max_retries
        self.retry_delay = retry_delay
        self.timeout = timeout

        self.trigger = trigger or prefect.triggers.all_successful
        self.skip_on_upstream_skip = skip_on_upstream_skip

        self.cache_for = cache_for
        self.cache_validator = (
            cache_validator or prefect.engine.cache_validators.never_use
        )

    def __repr__(self) -> str:
        return "<Task: {self.name}>".format(self=self)

    # Run  --------------------------------------------------------------------

    def inputs(self) -> Tuple[str, ...]:
        return tuple(inspect.signature(self.run).parameters.keys())

    def run(self):  # type: ignore
        """
        The main entrypoint for tasks.

        In addition to running arbitrary functions, tasks can interact with
        Prefect in a few ways:
            1. Return an optional result. When this function runs successfully,
                the task is considered successful and the result (if any) is
                made available to downstream edges.
            2. Raise an error. Errors are interpreted as failure.
            3. Raise a signal. Signals can include FAIL, SUCCESS, WAIT, etc.
                and indicate that the task should be put in the indicated
                state.
                - FAIL will lead to retries if appropriate
                - WAIT will end execution and skip all downstream tasks with
                    state WAITING_FOR_UPSTREAM (unless appropriate triggers
                    are set). The task can be run again and should check
                    context.is_waiting to see if it was placed in a WAIT.
        """
        raise NotImplementedError()

    # Dependencies -------------------------------------------------------------

    def __call__(
        self, *args: object, upstream_tasks: Iterable[object] = None, **kwargs: object
    ) -> "Task":
        # this will raise an error if callargs weren't all provided
        signature = inspect.signature(self.run)
        callargs = dict(signature.bind(*args, **kwargs).arguments)  # type: Dict

        # bind() compresses all variable keyword arguments under the ** argument name,
        # so we expand them explicitly
        var_kw_arg = next(
            (p for p in signature.parameters.values() if p.kind == VAR_KEYWORD), None
        )
        callargs.update(callargs.pop(var_kw_arg, {}))

        flow = prefect.context.get("_flow", None)
        if not flow:
            raise ValueError("Could not infer an active Flow context.")

        self.set_dependencies(
            flow=flow, upstream_tasks=upstream_tasks, keyword_tasks=callargs
        )

        return self

    def set_dependencies(
        self,
        flow: "Flow" = None,
        upstream_tasks: Iterable[object] = None,
        downstream_tasks: Iterable[object] = None,
        keyword_tasks: Dict[str, object] = None,
        validate: bool = True,
    ) -> None:

        flow = flow or prefect.context.get("_flow", None)
        if not flow:
            raise ValueError(
                "No Flow was passed, and could not infer an active Flow context."
            )

        flow.set_dependencies(  # type: ignore
            task=self,
            upstream_tasks=upstream_tasks,
            downstream_tasks=downstream_tasks,
            keyword_tasks=keyword_tasks,
            validate=validate,
        )

    # Serialization ------------------------------------------------------------

    def serialize(self) -> Dict[str, Any]:
        return dict(
<<<<<<< HEAD
            name=self.name,
            slug=self.slug,
            description=self.description,
            group=self.group,
            tags=self.tags,
            type=to_qualified_name(type(self)),
            max_retries=self.max_retries,
            retry_delay=self.retry_delay,
            timeout=self.timeout,
            trigger=self.trigger,
            propagate_skip=self.propagate_skip,
            cache_for=self.cache_for,
            cache_validator=self.cache_validator,
=======
            name=task.name,
            slug=task.slug,
            type=to_qualified_name(type(task)),
            description=task.description,
            max_retries=task.max_retries,
            retry_delay=task.retry_delay,
            timeout=task.timeout,
            trigger=task.trigger,
            skip_on_upstream_skip=task.skip_on_upstream_skip,
            checkpoint=task.checkpoint,
>>>>>>> 75b69292
        )


class Parameter(Task):
    """
    A Parameter is a special task that defines a required flow input.

    A parameter's "slug" is automatically -- and immutably -- set to the parameter name.
    Flows enforce slug uniqueness across all tasks, so this ensures that the flow has
    no other parameters by the same name.
    """

    def __init__(self, name: str, default: Any = None, required: bool = True) -> None:
        """
        Args:
            - name (str): the Parameter name.
            - default (Any): A default value for the parameter. If the default
                is not None, the Parameter will not be required.
            - required (bool): If True, the Parameter is required and the default
                value is ignored.

        """
        if default is not None:
            required = False

        self.required = required
        self.default = default

        super().__init__(name=name, slug=name)

    def __repr__(self) -> str:
        return "<Parameter: {self.name}>".format(self=self)

    @property  # type: ignore
    def name(self) -> str:  # type: ignore
        return self._name

    @name.setter
    def name(self, value: str) -> None:
        if hasattr(self, "_name"):
            raise AttributeError("Parameter name can not be changed")
        self._name = value  # pylint: disable=W0201

    @property  # type: ignore
    def slug(self) -> str:  # type: ignore
        """
        A Parameter slug is always the same as its name. This information is used by
        Flow objects to enforce parameter name uniqueness.
        """
        return self.name

    @slug.setter
    def slug(self, value: str) -> None:
        # slug is a property, so it's not actually set by this method, but the superclass
        # attempts to set it and we need to allow that without error.
        if value != self.name:
            raise AttributeError("Parameter slug must be the same as its name.")

    def run(self) -> Any:
        params = prefect.context.get("_parameters", {})
        if self.required and self.name not in params:
            raise prefect.engine.signals.FAIL(
                'Parameter "{}" was required but not provided.'.format(self.name)
            )
        return params.get(self.name, self.default)

    def info(self) -> Dict[str, Any]:
        info = super().info()
        info.update(required=self.required, default=self.default)
        return info<|MERGE_RESOLUTION|>--- conflicted
+++ resolved
@@ -168,7 +168,6 @@
 
     def serialize(self) -> Dict[str, Any]:
         return dict(
-<<<<<<< HEAD
             name=self.name,
             slug=self.slug,
             description=self.description,
@@ -179,21 +178,9 @@
             retry_delay=self.retry_delay,
             timeout=self.timeout,
             trigger=self.trigger,
-            propagate_skip=self.propagate_skip,
+            skip_on_upstream_skip=self.skip_on_upstream_skip,
             cache_for=self.cache_for,
             cache_validator=self.cache_validator,
-=======
-            name=task.name,
-            slug=task.slug,
-            type=to_qualified_name(type(task)),
-            description=task.description,
-            max_retries=task.max_retries,
-            retry_delay=task.retry_delay,
-            timeout=task.timeout,
-            trigger=task.trigger,
-            skip_on_upstream_skip=task.skip_on_upstream_skip,
-            checkpoint=task.checkpoint,
->>>>>>> 75b69292
         )
 
 
