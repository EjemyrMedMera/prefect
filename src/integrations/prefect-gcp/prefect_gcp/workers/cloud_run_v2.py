--- conflicted
+++ resolved
@@ -16,7 +16,7 @@
 from jsonpatch import JsonPatch
 from pydantic import Field, PrivateAttr, field_validator
 
-from prefect.logging.loggers import PrefectLogAdapter
+from prefect.logging.loggers import PrefectLogAdapter, flow_run_logger
 from prefect.utilities.asyncutils import run_sync_in_worker_thread
 from prefect.utilities.dockerutils import get_prefect_image_name
 from prefect.workers.base import (
@@ -218,7 +218,11 @@
         )
 
         self._populate_env()
-        self._deduplicate_env()
+        self._warn_about_plaintext_credentials(
+            flow_run=flow_run,
+            worker_name=worker_name,
+            work_pool=work_pool,
+        )
         self._configure_cloudsql_volumes()
         self._populate_or_format_command()
         self._format_args_if_present()
@@ -231,6 +235,45 @@
         Populates the job body with the timeout.
         """
         self.job_body["template"]["template"]["timeout"] = f"{self.timeout}s"
+
+    def _warn_about_plaintext_credentials(
+        self,
+        flow_run: "FlowRun",
+        worker_name: str | None = None,
+        work_pool: "WorkPool | None" = None,
+    ):
+        """
+        Warns about plaintext credentials when no secrets are configured.
+        """
+        if (
+            "PREFECT_API_KEY" in self.env
+            and not self.prefect_api_key_secret
+            and "PREFECT_API_KEY" not in self.env_from_secrets
+        ):
+            self._get_flow_run_logger(
+                flow_run=flow_run,
+                worker_name=worker_name,
+                work_pool=work_pool,
+            ).warning(
+                "PREFECT_API_KEY is provided as a plaintext environment variable. "
+                "For better security, consider providing it as a secret using "
+                "'prefect_api_key_secret' or 'env_from_secrets' in your base job template."
+            )
+
+        if (
+            "PREFECT_API_AUTH_STRING" in self.env
+            and not self.prefect_api_auth_string_secret
+            and "PREFECT_API_AUTH_STRING" not in self.env_from_secrets
+        ):
+            self._get_flow_run_logger(
+                flow_run=flow_run,
+                worker_name=worker_name,
+                work_pool=work_pool,
+            ).warning(
+                "PREFECT_API_AUTH_STRING is provided as a plaintext environment variable. "
+                "For better security, consider providing it as a secret using "
+                "'prefect_api_auth_string_secret' or 'env_from_secrets' in your base job template."
+            )
 
     def _populate_env(self):
         """
@@ -261,7 +304,7 @@
         ]
         envs.extend(envs_from_secrets)
 
-        # Add Prefect API key from secret if configured
+        # Add the Prefect API key and auth string to the environment variables
         if self.prefect_api_key_secret:
             envs.append(
                 {
@@ -271,8 +314,6 @@
                     },
                 }
             )
-
-        # Add Prefect API auth string from secret if configured
         if self.prefect_api_auth_string_secret:
             envs.append(
                 {
@@ -284,42 +325,6 @@
             )
 
         self.job_body["template"]["template"]["containers"][0]["env"].extend(envs)
-
-<<<<<<< HEAD
-        self._deduplicate_env()
-
-=======
->>>>>>> c97554d7
-    def _deduplicate_env(self):
-        """
-        Deduplicates the environment variables giving preference to the latest configured values.
-        In this worker that is in order of decreasing precedence:
-        1. Environment variables set using references to secrets in flow run
-            configuration  configuration (possibly originating from work pool
-            config or deployment specific config).
-        2. Environment variables set using plain text in the flow run
-            configuration (possibly originating from work pool config or
-            deployment specific config).
-        3. Environment variables inherited and/or created by the worker
-            context. (e.g. PREFECT_DEBUG_MODE, PREFECT__FLOW_RUN_ID, etc.)
-        """
-<<<<<<< HEAD
-        # Itterate from back to keep the latest appended values for each env name
-=======
-
->>>>>>> c97554d7
-        envs_to_keep = {}
-        for env in reversed(
-            self.job_body["template"]["template"]["containers"][0]["env"]
-        ):
-            if env["name"] in envs_to_keep:
-                continue
-
-            envs_to_keep[env["name"]] = env
-
-        self.job_body["template"]["template"]["containers"][0]["env"] = list(
-            envs_to_keep.values()
-        )
 
     def _configure_cloudsql_volumes(self):
         """
