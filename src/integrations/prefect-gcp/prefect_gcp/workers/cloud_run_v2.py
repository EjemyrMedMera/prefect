--- conflicted
+++ resolved
@@ -218,15 +218,7 @@
         )
 
         self._populate_env()
-<<<<<<< HEAD
         self._deduplicate_env()
-=======
-        self._warn_about_plaintext_credentials(
-            flow_run=flow_run,
-            worker_name=worker_name,
-            work_pool=work_pool,
-        )
->>>>>>> 9740b35c
         self._configure_cloudsql_volumes()
         self._populate_or_format_command()
         self._format_args_if_present()
@@ -239,45 +231,6 @@
         Populates the job body with the timeout.
         """
         self.job_body["template"]["template"]["timeout"] = f"{self.timeout}s"
-
-    def _warn_about_plaintext_credentials(
-        self,
-        flow_run: "FlowRun",
-        worker_name: str | None = None,
-        work_pool: "WorkPool | None" = None,
-    ):
-        """
-        Warns about plaintext credentials when no secrets are configured.
-        """
-        if (
-            "PREFECT_API_KEY" in self.env
-            and not self.prefect_api_key_secret
-            and "PREFECT_API_KEY" not in self.env_from_secrets
-        ):
-            self._get_flow_run_logger(
-                flow_run=flow_run,
-                worker_name=worker_name,
-                work_pool=work_pool,
-            ).warning(
-                "PREFECT_API_KEY is provided as a plaintext environment variable. "
-                "For better security, consider providing it as a secret using "
-                "'prefect_api_key_secret' or 'env_from_secrets' in your base job template."
-            )
-
-        if (
-            "PREFECT_API_AUTH_STRING" in self.env
-            and not self.prefect_api_auth_string_secret
-            and "PREFECT_API_AUTH_STRING" not in self.env_from_secrets
-        ):
-            self._get_flow_run_logger(
-                flow_run=flow_run,
-                worker_name=worker_name,
-                work_pool=work_pool,
-            ).warning(
-                "PREFECT_API_AUTH_STRING is provided as a plaintext environment variable. "
-                "For better security, consider providing it as a secret using "
-                "'prefect_api_auth_string_secret' or 'env_from_secrets' in your base job template."
-            )
 
     def _populate_env(self):
         """
