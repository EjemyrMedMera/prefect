--- conflicted
+++ resolved
@@ -305,111 +305,97 @@
             for mount in template["containers"][0]["volumeMounts"]
         )
 
-    def test_populate_env_with_deduplication(self, cloud_run_worker_v2_job_config):
-        """Test comprehensive environment variable population and deduplication.
-
-        Tests all precedence levels and deduplication logic:
-        1. Secrets (highest precedence)
-        2. Plain text env vars (medium precedence)
-        3. Existing env vars in job body (lowest precedence)
-        """
-        # Set up existing env vars in job body (lowest precedence)
-        cloud_run_worker_v2_job_config.job_body["template"]["template"]["containers"][
-            0
-        ]["env"] = [
-            {"name": "EXISTING_ONLY", "value": "existing_value"},
-            {"name": "OVERRIDE_BY_PLAIN", "value": "existing_override_me"},
-            {"name": "OVERRIDE_BY_SECRET", "value": "existing_override_me"},
-            {"name": "DUPLICATE_EXISTING", "value": "first_existing"},
-            {"name": "DUPLICATE_EXISTING", "value": "second_existing"},
-        ]
-
-        # Set up plain text env vars (medium precedence)
-        cloud_run_worker_v2_job_config.env = {
-            "PLAIN_ONLY": "plain_value",
-            "OVERRIDE_BY_PLAIN": "plain_overrides_existing",
-            "OVERRIDE_BY_SECRET": "plain_gets_overridden",
-        }
-
-        # Set up secret env vars (highest precedence)
-        cloud_run_worker_v2_job_config.env_from_secrets = {
-            "SECRET_ONLY": SecretKeySelector(secret="SECRET1", version="latest"),
-            "OVERRIDE_BY_SECRET": SecretKeySelector(secret="SECRET2", version="1"),
-        }
-
-        # Call populate_env and then deduplicate_env separately
-        cloud_run_worker_v2_job_config._populate_env()
-        cloud_run_worker_v2_job_config._deduplicate_env()
-
-        env_vars = cloud_run_worker_v2_job_config.job_body["template"]["template"][
-            "containers"
-        ][0]["env"]
-
-        # Should have 6 unique variables (duplicates removed by deduplication)
-        env_names = [env["name"] for env in env_vars]
-        assert len(set(env_names)) == 6
-        assert len(env_vars) == 6
-
-        # Test precedence: secrets win
-        override_by_secret = next(
-            env for env in env_vars if env["name"] == "OVERRIDE_BY_SECRET"
-        )
-        assert "valueSource" in override_by_secret
-        assert override_by_secret["valueSource"]["secretKeyRef"]["secret"] == "SECRET2"
-
-        # Test precedence: plain text wins over existing
-        override_by_plain = next(
-            env for env in env_vars if env["name"] == "OVERRIDE_BY_PLAIN"
-        )
-        assert override_by_plain["value"] == "plain_overrides_existing"
-
-        # Test existing values remain when not overridden
-        existing_only = next(env for env in env_vars if env["name"] == "EXISTING_ONLY")
-        assert existing_only["value"] == "existing_value"
-
-        # Test plain text only variables
-        plain_only = next(env for env in env_vars if env["name"] == "PLAIN_ONLY")
-        assert plain_only["value"] == "plain_value"
-
-        # Test secret only variables
-        secret_only = next(env for env in env_vars if env["name"] == "SECRET_ONLY")
-        assert "valueSource" in secret_only
-        assert secret_only["valueSource"]["secretKeyRef"]["secret"] == "SECRET1"
-
-        # Test deduplication keeps last occurrence
-        duplicate_existing = next(
-            env for env in env_vars if env["name"] == "DUPLICATE_EXISTING"
-        )
-        assert duplicate_existing["value"] == "second_existing"
-
-    def test_populate_env_without_deduplication(self, cloud_run_worker_v2_job_config):
-        """Test that _populate_env() creates duplicates which are then removed by _deduplicate_env()."""
-        # Set up scenario with duplicates
-        cloud_run_worker_v2_job_config.job_body["template"]["template"]["containers"][
-            0
-        ]["env"] = [
-            {"name": "SHARED_VAR", "value": "existing_value"},
-        ]
-
-        cloud_run_worker_v2_job_config.env = {
-            "SHARED_VAR": "plain_text_value",
-        }
-
-        cloud_run_worker_v2_job_config.env_from_secrets = {
-            "SHARED_VAR": SecretKeySelector(secret="SECRET1", version="latest"),
-        }
-
-        # Call only _populate_env() - should create duplicates
-        cloud_run_worker_v2_job_config._populate_env()
-
-        env_vars = cloud_run_worker_v2_job_config.job_body["template"]["template"][
-            "containers"
-        ][0]["env"]
-
-<<<<<<< HEAD
+    def test_populate_env_with_prefect_api_key_secret(
+        self, cloud_run_worker_v2_job_config
+    ):
+        cloud_run_worker_v2_job_config.prefect_api_key_secret = SecretKeySelector(
+            secret="prefect-api-key", version="latest"
+        )
+        cloud_run_worker_v2_job_config._populate_env()
+
+        env_vars = cloud_run_worker_v2_job_config.job_body["template"]["template"][
+            "containers"
+        ][0]["env"]
+
         assert {"name": "ENV1", "value": "VALUE1"} in env_vars
         assert {"name": "ENV2", "value": "VALUE2"} in env_vars
         assert {
+            "name": "PREFECT_API_KEY",
+            "valueSource": {
+                "secretKeyRef": {"secret": "prefect-api-key", "version": "latest"}
+            },
+        } in env_vars
+
+    def test_populate_env_with_prefect_api_auth_string_secret(
+        self, cloud_run_worker_v2_job_config
+    ):
+        cloud_run_worker_v2_job_config.prefect_api_auth_string_secret = (
+            SecretKeySelector(secret="prefect-auth-string", version="latest")
+        )
+        cloud_run_worker_v2_job_config._populate_env()
+
+        env_vars = cloud_run_worker_v2_job_config.job_body["template"]["template"][
+            "containers"
+        ][0]["env"]
+
+        assert {"name": "ENV1", "value": "VALUE1"} in env_vars
+        assert {"name": "ENV2", "value": "VALUE2"} in env_vars
+        assert {
+            "name": "PREFECT_API_AUTH_STRING",
+            "valueSource": {
+                "secretKeyRef": {"secret": "prefect-auth-string", "version": "latest"}
+            },
+        } in env_vars
+
+    def test_populate_env_with_both_prefect_secrets(
+        self, cloud_run_worker_v2_job_config
+    ):
+        cloud_run_worker_v2_job_config.prefect_api_key_secret = SecretKeySelector(
+            secret="prefect-api-key", version="latest"
+        )
+        cloud_run_worker_v2_job_config.prefect_api_auth_string_secret = (
+            SecretKeySelector(secret="prefect-auth-string", version="latest")
+        )
+        cloud_run_worker_v2_job_config._populate_env()
+
+        env_vars = cloud_run_worker_v2_job_config.job_body["template"]["template"][
+            "containers"
+        ][0]["env"]
+
+        assert {"name": "ENV1", "value": "VALUE1"} in env_vars
+        assert {"name": "ENV2", "value": "VALUE2"} in env_vars
+        assert {
+            "name": "PREFECT_API_KEY",
+            "valueSource": {
+                "secretKeyRef": {"secret": "prefect-api-key", "version": "latest"}
+            },
+        } in env_vars
+        assert {
+            "name": "PREFECT_API_AUTH_STRING",
+            "valueSource": {
+                "secretKeyRef": {"secret": "prefect-auth-string", "version": "latest"}
+            },
+        } in env_vars
+
+    def test_populate_env_with_all_secret_types(self, cloud_run_worker_v2_job_config):
+        cloud_run_worker_v2_job_config.env_from_secrets = {
+            "SECRET_ENV1": SecretKeySelector(secret="SECRET1", version="latest")
+        }
+        cloud_run_worker_v2_job_config.prefect_api_key_secret = SecretKeySelector(
+            secret="prefect-api-key", version="latest"
+        )
+        cloud_run_worker_v2_job_config.prefect_api_auth_string_secret = (
+            SecretKeySelector(secret="prefect-auth-string", version="latest")
+        )
+        cloud_run_worker_v2_job_config._populate_env()
+
+        env_vars = cloud_run_worker_v2_job_config.job_body["template"]["template"][
+            "containers"
+        ][0]["env"]
+
+        assert {"name": "ENV1", "value": "VALUE1"} in env_vars
+        assert {"name": "ENV2", "value": "VALUE2"} in env_vars
+        assert {
             "name": "SECRET_ENV1",
             "valueSource": {"secretKeyRef": {"secret": "SECRET1", "version": "latest"}},
         } in env_vars
@@ -424,126 +410,4 @@
             "valueSource": {
                 "secretKeyRef": {"secret": "prefect-auth-string", "version": "latest"}
             },
-        } in env_vars
-
-    def test_populate_env_with_deduplication(self, cloud_run_worker_v2_job_config):
-        """Test comprehensive environment variable population and deduplication.
-
-        Tests all precedence levels and deduplication logic:
-        1. Secrets (highest precedence)
-        2. Plain text env vars (medium precedence)
-        3. Existing env vars in job body (lowest precedence)
-        """
-        # Set up existing env vars in job body (lowest precedence)
-        cloud_run_worker_v2_job_config.job_body["template"]["template"]["containers"][
-            0
-        ]["env"] = [
-            {"name": "EXISTING_ONLY", "value": "existing_value"},
-            {"name": "OVERRIDE_BY_PLAIN", "value": "existing_override_me"},
-            {"name": "OVERRIDE_BY_SECRET", "value": "existing_override_me"},
-            {"name": "DUPLICATE_EXISTING", "value": "first_existing"},
-            {"name": "DUPLICATE_EXISTING", "value": "second_existing"},
-        ]
-
-        # Set up plain text env vars (medium precedence)
-        cloud_run_worker_v2_job_config.env = {
-            "PLAIN_ONLY": "plain_value",
-            "OVERRIDE_BY_PLAIN": "plain_overrides_existing",
-            "OVERRIDE_BY_SECRET": "plain_gets_overridden",
-        }
-
-        # Set up secret env vars (highest precedence)
-        cloud_run_worker_v2_job_config.env_from_secrets = {
-            "SECRET_ONLY": SecretKeySelector(secret="SECRET1", version="latest"),
-            "OVERRIDE_BY_SECRET": SecretKeySelector(secret="SECRET2", version="1"),
-        }
-        cloud_run_worker_v2_job_config._populate_env()
-        cloud_run_worker_v2_job_config._deduplicate_env()
-
-        env_vars = cloud_run_worker_v2_job_config.job_body["template"]["template"][
-            "containers"
-        ][0]["env"]
-
-        # Should have 6 unique variables (duplicates removed by deduplication)
-        env_names = [env["name"] for env in env_vars]
-        assert len(set(env_names)) == 6
-        assert len(env_vars) == 6
-
-        # Test precedence: secrets win
-        override_by_secret = next(
-            env for env in env_vars if env["name"] == "OVERRIDE_BY_SECRET"
-        )
-        assert "valueSource" in override_by_secret
-        assert override_by_secret["valueSource"]["secretKeyRef"]["secret"] == "SECRET2"
-
-        # Test precedence: plain text wins over existing
-        override_by_plain = next(
-            env for env in env_vars if env["name"] == "OVERRIDE_BY_PLAIN"
-        )
-        assert override_by_plain["value"] == "plain_overrides_existing"
-
-        # Test existing values remain when not overridden
-        existing_only = next(env for env in env_vars if env["name"] == "EXISTING_ONLY")
-        assert existing_only["value"] == "existing_value"
-
-        # Test plain text only variables
-        plain_only = next(env for env in env_vars if env["name"] == "PLAIN_ONLY")
-        assert plain_only["value"] == "plain_value"
-
-        # Test secret only variables
-        secret_only = next(env for env in env_vars if env["name"] == "SECRET_ONLY")
-        assert "valueSource" in secret_only
-        assert secret_only["valueSource"]["secretKeyRef"]["secret"] == "SECRET1"
-
-        # Test deduplication keeps last occurrence
-        duplicate_existing = next(
-            env for env in env_vars if env["name"] == "DUPLICATE_EXISTING"
-        )
-        assert duplicate_existing["value"] == "second_existing"
-
-    def test_populate_env_without_deduplication(self, cloud_run_worker_v2_job_config):
-        """Test that _populate_env() creates duplicates which are then removed by _deduplicate_env()."""
-        # Set up scenario with duplicates
-        cloud_run_worker_v2_job_config.job_body["template"]["template"]["containers"][
-            0
-        ]["env"] = [
-            {"name": "SHARED_VAR", "value": "existing_value"},
-        ]
-
-        cloud_run_worker_v2_job_config.env = {
-            "SHARED_VAR": "plain_text_value",
-        }
-
-        cloud_run_worker_v2_job_config.env_from_secrets = {
-            "SHARED_VAR": SecretKeySelector(secret="SECRET1", version="latest"),
-        }
-
-        # Call only _populate_env() - should create duplicates
-        cloud_run_worker_v2_job_config._populate_env()
-
-        env_vars = cloud_run_worker_v2_job_config.job_body["template"]["template"][
-            "containers"
-        ][0]["env"]
-
-=======
->>>>>>> c97554d7
-        # Should have 3 total variables (with duplicates)
-        assert len(env_vars) == 3
-        # But only 1 unique name
-        env_names = [env["name"] for env in env_vars]
-        assert len(set(env_names)) == 1
-        assert all(name == "SHARED_VAR" for name in env_names)
-
-        # Now call _deduplicate_env() to remove duplicates
-        cloud_run_worker_v2_job_config._deduplicate_env()
-
-        env_vars_after = cloud_run_worker_v2_job_config.job_body["template"][
-            "template"
-        ]["containers"][0]["env"]
-
-        # Should now have only 1 variable (duplicates removed)
-        assert len(env_vars_after) == 1
-        assert env_vars_after[0]["name"] == "SHARED_VAR"
-        # Should be the secret version (highest precedence)
-        assert "valueSource" in env_vars_after[0]
-        assert env_vars_after[0]["valueSource"]["secretKeyRef"]["secret"] == "SECRET1"+        } in env_vars