--- conflicted
+++ resolved
@@ -404,11 +404,7 @@
         c: int
 
     async def test_register_block(self, orion_client: OrionClient):
-<<<<<<< HEAD
-        await self.NewBlock.register()
-=======
         await self.NewBlock.register_type_and_schema()
->>>>>>> 86e68723
 
         block_type = await orion_client.read_block_type_by_name(name="NewBlock")
         assert block_type is not None
@@ -424,13 +420,8 @@
         assert isinstance(self.NewBlock._block_schema_id, UUID)
 
     async def test_register_idempotent(self, orion_client: OrionClient):
-<<<<<<< HEAD
-        await self.NewBlock.register()
-        await self.NewBlock.register()
-=======
         await self.NewBlock.register_type_and_schema()
         await self.NewBlock.register_type_and_schema()
->>>>>>> 86e68723
 
         block_type = await orion_client.read_block_type_by_name(name="NewBlock")
         assert block_type is not None
@@ -451,21 +442,13 @@
             y: str
             z: int
 
-<<<<<<< HEAD
-        await ImpostorBlock.register()
-=======
         await ImpostorBlock.register_type_and_schema()
->>>>>>> 86e68723
 
         block_type = await orion_client.read_block_type_by_name(name="NewBlock")
         assert block_type is not None
         assert block_type.name == "NewBlock"
 
-<<<<<<< HEAD
-        await self.NewBlock.register()
-=======
         await self.NewBlock.register_type_and_schema()
->>>>>>> 86e68723
 
         block_schema = await orion_client.read_block_schema_by_checksum(
             checksum=self.NewBlock._calculate_schema_checksum()
@@ -487,11 +470,7 @@
             size: int
             contents: Bigger
 
-<<<<<<< HEAD
-        await Biggest.register()
-=======
         await Biggest.register_type_and_schema()
->>>>>>> 86e68723
 
         big_block_type = await orion_client.read_block_type_by_name(name="Big")
         assert big_block_type is not None
@@ -527,11 +506,7 @@
         class Umbrella(Block):
             a_b_or_c: Union[A, B, C]
 
-<<<<<<< HEAD
-        await Umbrella.register()
-=======
         await Umbrella.register_type_and_schema()
->>>>>>> 86e68723
 
         a_block_type = await orion_client.read_block_type_by_name(name="A")
         assert a_block_type is not None
@@ -561,72 +536,6 @@
         )
         assert umbrella_block_schema is not None
 
-<<<<<<< HEAD
-
-class TestSaveBlock:
-    class NewBlock(Block):
-        a: str
-        b: str
-        c: int
-
-    async def test_save_block(self):
-        new_block = self.NewBlock(a="foo", b="bar", c=1)
-        new_block_name = "my-block"
-        await new_block.save(new_block_name)
-
-        assert new_block._block_document_name == new_block_name
-        assert new_block._block_document_id is not None
-
-        loaded_new_block = await new_block.load(new_block_name)
-
-        assert loaded_new_block._block_document_name == new_block_name
-        assert loaded_new_block._block_document_id == new_block._block_document_id
-
-        assert loaded_new_block._block_type_name == new_block._block_type_name
-        assert loaded_new_block._block_type_id == new_block._block_type_id
-
-        assert loaded_new_block == new_block
-
-    async def test_save_nested_block(self):
-        block_name = "biggest-block-in-all-the-land"
-
-        class Big(Block):
-            id: UUID = Field(default_factory=uuid4)
-            size: int
-
-        class Bigger(Block):
-            size: int
-            contents: Big
-            random_other_field: Dict[str, float]
-
-        class Biggest(Block):
-            size: int
-            contents: Bigger
-
-        new_big_block = Big(size=1)
-        await new_big_block.save("big-block")
-
-        loaded_big_block = await Big.load("big-block")
-        assert loaded_big_block == new_big_block
-
-        new_bigger_block = Bigger(
-            size=10, random_other_field={}, contents=new_big_block
-        )
-        await new_bigger_block.save("bigger-block")
-
-        loaded_bigger_block = await Bigger.load("bigger-block")
-        assert loaded_bigger_block == new_bigger_block
-
-        new_biggest_block = Biggest(
-            size=100,
-            contents=new_bigger_block,
-        )
-
-        await new_biggest_block.save(block_name)
-
-        loaded_biggest_block = await Biggest.load(block_name)
-        assert loaded_biggest_block == new_biggest_block
-=======
     async def test_register_raises_block_base_class(self):
         with pytest.raises(
             ValueError,
@@ -634,4 +543,68 @@
             "class and not on the Block class directly.",
         ):
             await Block.register_type_and_schema()
->>>>>>> 86e68723
+
+
+class TestSaveBlock:
+    class NewBlock(Block):
+        a: str
+        b: str
+        c: int
+
+    async def test_save_block(self):
+        new_block = self.NewBlock(a="foo", b="bar", c=1)
+        new_block_name = "my-block"
+        await new_block.save(new_block_name)
+
+        assert new_block._block_document_name == new_block_name
+        assert new_block._block_document_id is not None
+
+        loaded_new_block = await new_block.load(new_block_name)
+
+        assert loaded_new_block._block_document_name == new_block_name
+        assert loaded_new_block._block_document_id == new_block._block_document_id
+
+        assert loaded_new_block._block_type_name == new_block._block_type_name
+        assert loaded_new_block._block_type_id == new_block._block_type_id
+
+        assert loaded_new_block == new_block
+
+    async def test_save_nested_block(self):
+        block_name = "biggest-block-in-all-the-land"
+
+        class Big(Block):
+            id: UUID = Field(default_factory=uuid4)
+            size: int
+
+        class Bigger(Block):
+            size: int
+            contents: Big
+            random_other_field: Dict[str, float]
+
+        class Biggest(Block):
+            size: int
+            contents: Bigger
+
+        new_big_block = Big(size=1)
+        await new_big_block.save("big-block")
+
+        loaded_big_block = await Big.load("big-block")
+        assert loaded_big_block == new_big_block
+
+        new_bigger_block = Bigger(
+            size=10, random_other_field={}, contents=new_big_block
+        )
+        await new_bigger_block.save("bigger-block")
+
+        loaded_bigger_block = await Bigger.load("bigger-block")
+        assert loaded_bigger_block == new_bigger_block
+
+        new_biggest_block = Biggest(
+            size=100,
+            contents=new_bigger_block,
+        )
+
+        await new_biggest_block.save(block_name)
+
+        loaded_biggest_block = await Biggest.load(block_name)
+        assert loaded_biggest_block == new_biggest_block