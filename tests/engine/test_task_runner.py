import collections
from datetime import datetime, timedelta
from time import sleep

import pytest

from unittest.mock import MagicMock

import prefect
from prefect.client import Secret
from prefect.core.edge import Edge
from prefect.core.task import Task
from prefect.engine import signals, cache_validators
from prefect.engine.task_runner import TaskRunner, ENDRUN
from prefect.engine.cache_validators import (
    all_inputs,
    all_parameters,
    duration_only,
    never_use,
    partial_inputs_only,
    partial_parameters_only,
)
from prefect.engine.state import (
    CachedState,
    Failed,
    Finished,
    Mapped,
    Pending,
    Retrying,
    Running,
    Scheduled,
    Skipped,
    State,
    Success,
    TriggerFailed,
)
from prefect.utilities.tests import raise_on_exception


class SuccessTask(Task):
    def run(self):
        return 1


class ErrorTask(Task):
    def run(self):
        raise ValueError("custom-error-message")


class RaiseFailTask(Task):
    def run(self):
        raise prefect.engine.signals.FAIL("custom-fail-message")
        raise ValueError("custom-error-message")  # pylint: disable=W0101


class RaiseSkipTask(Task):
    def run(self):
        raise prefect.engine.signals.SKIP()
        raise ValueError()  # pylint: disable=W0101


class RaiseSuccessTask(Task):
    def run(self):
        raise prefect.engine.signals.SUCCESS()
        raise ValueError()  # pylint: disable=W0101


class RaiseRetryTask(Task):
    def run(self):
        raise prefect.engine.signals.RETRY()
        raise ValueError()  # pylint: disable=W0101


class AddTask(Task):
    def run(self, x, y):
        return x + y


class ListTask(Task):
    def run(self):
        return [1, 2, 3]


class SlowTask(Task):
    def run(self, secs):
        sleep(secs)


class SecretTask(Task):
    def run(self):
        s = Secret("testing")
        return s.get()


def test_task_runner_has_logger():
    r = TaskRunner(Task())
    assert r.logger.name == "prefect.TaskRunner"


def test_task_that_succeeds_is_marked_success():
    """
    Test running a task that finishes successfully and returns a result
    """
    task_runner = TaskRunner(task=SuccessTask())
    assert isinstance(task_runner.run(), Success)


def test_task_that_raises_success_is_marked_success():
    task_runner = TaskRunner(task=RaiseSuccessTask())
    assert isinstance(task_runner.run(), Success)


def test_task_that_has_an_error_is_marked_fail():
    task_runner = TaskRunner(task=ErrorTask())
    assert isinstance(task_runner.run(), Failed)


def test_task_that_raises_fail_is_marked_fail():
    task_runner = TaskRunner(task=RaiseFailTask())
    assert isinstance(task_runner.run(), Failed)
    assert not isinstance(task_runner.run(), TriggerFailed)


def test_task_that_fails_gets_retried_up_to_max_retry_time():
    """
    Test that failed tasks are marked for retry if run_count is available
    """
<<<<<<< HEAD
    err_task = ErrorTask(max_retries=1, retry_delay=timedelta(seconds=0))
=======
    err_task = ErrorTask(max_retries=2)
>>>>>>> 3add9567
    task_runner = TaskRunner(task=err_task)

    # first run should be retry
    state = task_runner.run()
    assert isinstance(state, Retrying)
<<<<<<< HEAD
    assert isinstance(state.scheduled_time, datetime)
=======
    assert isinstance(state.start_time, datetime.datetime)
    assert state.run_count == 1
>>>>>>> 3add9567

    # second run should retry
    state = task_runner.run(state=state)
    assert isinstance(state, Retrying)
    assert isinstance(state.start_time, datetime.datetime)
    assert state.run_count == 2

    # second run should fail
    state = task_runner.run(state=state)
    assert isinstance(state, Failed)


def test_task_that_raises_retry_has_start_time_recognized():
    now = datetime.datetime.utcnow()

    class RetryNow(Task):
        def run(self):
            raise signals.RETRY()

    class Retry5Min(Task):
        def run(self):
            raise signals.RETRY(start_time=now + datetime.timedelta(minutes=5))

    state = TaskRunner(task=RetryNow()).run()
    assert isinstance(state, Retrying)
    assert now - state.start_time < datetime.timedelta(seconds=0.1)

    state = TaskRunner(task=Retry5Min()).run()
    assert isinstance(state, Retrying)
    assert state.start_time == now + datetime.timedelta(minutes=5)


def test_task_that_raises_retry_gets_retried_even_if_max_retries_is_set():
    """
    Test that tasks that raise a retry signal get retried even if they exceed max_retries
    """
    retry_task = RaiseRetryTask(max_retries=1)
    task_runner = TaskRunner(task=retry_task)

    # first run should be retrying
    with prefect.context(_task_run_count=1):
        state = task_runner.run()
    assert isinstance(state, Retrying)
<<<<<<< HEAD
    assert isinstance(state.scheduled_time, datetime)
=======
    assert isinstance(state.start_time, datetime.datetime)
>>>>>>> 3add9567

    # second run should also be retry because the task raises it explicitly

    with prefect.context(_task_run_count=2):
        state = task_runner.run(state=state)
    assert isinstance(state, Retrying)


def test_task_that_raises_skip_gets_skipped():
    task_runner = TaskRunner(task=RaiseSkipTask())
    assert isinstance(task_runner.run(), Skipped)


def test_task_that_has_upstream_skip_gets_skipped_with_informative_message():
    task_runner = TaskRunner(task=SuccessTask())
    edge = Edge(RaiseSkipTask(), SuccessTask(skip_on_upstream_skip=True))
    state = task_runner.run(upstream_states={edge: Skipped()})
    assert isinstance(state, Skipped)
    assert "skip_on_upstream_skip" in state.message


def test_task_that_is_running_doesnt_run():
    task_runner = TaskRunner(task=SuccessTask())
    initial_state = Running()
    assert task_runner.run(state=initial_state) is initial_state


def test_running_task_that_already_has_finished_state_doesnt_run():
    task_runner = TaskRunner(task=ErrorTask())

    # pending tasks get run (and fail)
    assert isinstance(task_runner.run(state=Pending()), Failed)

    # finished tasks don't run (just return same state)
    assert isinstance(task_runner.run(state=Success()), Success)
    assert isinstance(task_runner.run(state=Failed()), Failed)
    assert isinstance(task_runner.run(state=Skipped()), Skipped)


def test_task_runner_preserves_error_type():
    task_runner = TaskRunner(ErrorTask())
    state = task_runner.run()
    exc = state.result
    if isinstance(exc, Exception):
        assert type(exc).__name__ == "ValueError"
    else:
        assert "ValueError" in exc


def test_task_runner_raise_on_exception_when_task_errors():
    with raise_on_exception():
        with pytest.raises(ValueError):
            TaskRunner(ErrorTask()).run()


def test_task_runner_raise_on_exception_when_task_signals():
    with raise_on_exception():
        with pytest.raises(prefect.engine.signals.FAIL):
            TaskRunner(RaiseFailTask()).run()


def test_throttled_task_runner_takes_ticket_and_puts_it_back():
    q = MagicMock()
    q.get = lambda *args, **kwargs: "ticket"
    runner = TaskRunner(SuccessTask(tags=["db"]))
    state = runner.run(queues=[q])
    assert q.put.called
    assert q.put.call_args[0][0] == "ticket"


def test_throttled_task_runner_returns_ticket_even_with_error():
    q = MagicMock()
    q.get = lambda *args, **kwargs: "ticket"
    runner = TaskRunner(ErrorTask(tags=["db"]))
    state = runner.run(queues=[q])
    assert q.put.called
    assert q.put.call_args[0][0] == "ticket"


def test_task_runner_returns_tickets_to_the_right_place():
    class BadQueue:
        def __init__(self, *args, **kwargs):
            self.called = 0

        def get(self, *args, **kwargs):
            if self.called <= 2:
                self.called += 1
                raise Exception
            else:
                return "bad_ticket"

    bq = BadQueue()
    bq.put = MagicMock()
    q = MagicMock()
    q.get = lambda *args, **kwargs: "ticket"
    runner = TaskRunner(SuccessTask())
    state = runner.run(queues=[q, bq])
    assert bq.put.call_count == 1
    assert bq.put.call_args[0][0] == "bad_ticket"
    assert all([args[0][0] == "ticket" for args in q.put.call_args_list])


def test_task_runner_accepts_dictionary_of_edges():
    add = AddTask()
    ex = Edge(SuccessTask(), add, key="x")
    ey = Edge(SuccessTask(), add, key="y")
    runner = TaskRunner(add)
    state = runner.run(upstream_states={ex: Success(result=1), ey: Success(result=1)})
    assert state.is_successful()
    assert state.result == 2


def test_task_runner_prioritizes_inputs():
    add = AddTask()
    ex = Edge(SuccessTask(), add, key="x")
    ey = Edge(SuccessTask(), add, key="y")
    runner = TaskRunner(add)
    state = runner.run(
        upstream_states={ex: Success(result=1), ey: Success(result=1)},
        inputs=dict(x=10, y=20),
    )
    assert state.is_successful()
    assert state.result == 30


def test_task_runner_can_handle_timeouts_by_default():
    sleeper = SlowTask(timeout=timedelta(seconds=1))
    state = TaskRunner(sleeper).run(inputs=dict(secs=2))
    assert state.is_failed()
    assert "timed out" in state.message
    assert isinstance(state.result, TimeoutError)


def test_task_runner_handles_secrets():
    t = SecretTask()
    state = TaskRunner(t).run(context=dict(_secrets=dict(testing="my_private_str")))
    assert state.is_successful()
    assert state.result is "my_private_str"


class TestGetRunCount:
    @pytest.mark.parametrize(
        "state", [Success(), Failed(), Pending(), Scheduled(), Skipped(), CachedState()]
    )
    def test_states_without_run_count(self, state):
        with prefect.context() as ctx:
            assert "_task_run_count" not in ctx
            new_state = TaskRunner(Task()).get_run_count(state)
            assert ctx._task_run_count == 1
            assert new_state is state

    @pytest.mark.parametrize(
        "state",
        [
            Retrying(),
            Retrying(run_count=1),
            Retrying(run_count=2),
            Retrying(run_count=10),
        ],
    )
    def test_states_with_run_count(self, state):
        with prefect.context() as ctx:
            assert "_task_run_count" not in ctx
            new_state = TaskRunner(Task()).get_run_count(state)
            assert ctx._task_run_count == state.run_count + 1
            assert new_state is state


class TestCheckUpstreamFinished:
    def test_with_empty_set(self):
        state = Pending()
        new_state = TaskRunner(Task()).check_upstream_finished(
            state=state, upstream_states_set=set()
        )
        assert new_state is state

    def test_with_two_finished(self):
        state = Pending()
        new_state = TaskRunner(Task()).check_upstream_finished(
            state=state, upstream_states_set={Success(), Failed()}
        )
        assert new_state is state

    def test_raises_with_one_unfinished(self):
        state = Pending()
        with pytest.raises(ENDRUN):
            TaskRunner(Task()).check_upstream_finished(
                state=state, upstream_states_set={Success(), Running()}
            )


class TestCheckUpstreamSkipped:
    def test_empty_set(self):
        state = Pending()
        new_state = TaskRunner(Task()).check_upstream_skipped(
            state=state, upstream_states_set=set()
        )
        assert new_state is state

    def test_unskipped_states(self):
        state = Pending()
        new_state = TaskRunner(Task()).check_upstream_skipped(
            state=state, upstream_states_set={Success(), Failed()}
        )
        assert new_state is state

    def test_raises_with_skipped(self):
        state = Pending()
        with pytest.raises(ENDRUN) as exc:
            TaskRunner(Task()).check_upstream_skipped(
                state=state, upstream_states_set={Skipped()}
            )
        assert isinstance(exc.value.state, Skipped)

    def test_doesnt_raise_with_skipped_and_flag_set(self):
        state = Pending()
        task = Task(skip_on_upstream_skip=False)
        new_state = TaskRunner(task).check_upstream_skipped(
            state=state, upstream_states_set={Skipped()}
        )
        assert new_state is state


class TestCheckTaskTrigger:
    def test_is_start_task(self):
        task = Task(trigger=prefect.triggers.all_successful)
        state = Pending()
        new_state = TaskRunner(task).check_task_trigger(
            state=state, upstream_states_set={Success(), Failed()}, is_start_task=True
        )
        assert new_state is state

    def test_all_successful_pass(self):
        task = Task(trigger=prefect.triggers.all_successful)
        state = Pending()
        new_state = TaskRunner(task).check_task_trigger(
            state=state, upstream_states_set={Success(), Success()}
        )
        assert new_state is state

    def test_all_successful_fail(self):
        task = Task(trigger=prefect.triggers.all_successful)
        state = Pending()
        with pytest.raises(ENDRUN) as exc:
            TaskRunner(task).check_task_trigger(
                state=state, upstream_states_set={Success(), Failed()}
            )
        assert isinstance(exc.value.state, TriggerFailed)
        assert 'Trigger was "all_successful"' in str(exc.value.state)

    def test_all_successful_empty_set(self):
        task = Task(trigger=prefect.triggers.all_successful)
        state = Pending()
        new_state = TaskRunner(task).check_task_trigger(
            state=state, upstream_states_set={}
        )
        assert new_state is state

    def test_all_failed_pass(self):
        task = Task(trigger=prefect.triggers.all_failed)
        state = Pending()
        new_state = TaskRunner(task).check_task_trigger(
            state=state, upstream_states_set={Failed(), Failed()}
        )
        assert new_state is state

    def test_all_failed_fail(self):
        task = Task(trigger=prefect.triggers.all_failed)
        state = Pending()
        with pytest.raises(ENDRUN) as exc:
            TaskRunner(task).check_task_trigger(
                state=state, upstream_states_set={Success(), Failed()}
            )
        assert isinstance(exc.value.state, TriggerFailed)
        assert 'Trigger was "all_failed"' in str(exc.value.state)

    def test_all_failed_empty_set(self):
        task = Task(trigger=prefect.triggers.all_failed)
        state = Pending()
        new_state = TaskRunner(task).check_task_trigger(
            state=state, upstream_states_set={}
        )
        assert new_state is state

    def test_any_successful_pass(self):
        task = Task(trigger=prefect.triggers.any_successful)
        state = Pending()
        new_state = TaskRunner(task).check_task_trigger(
            state=state, upstream_states_set={Success(), Failed()}
        )
        assert new_state is state

    def test_any_successful_fail(self):
        task = Task(trigger=prefect.triggers.any_successful)
        state = Pending()
        with pytest.raises(ENDRUN) as exc:
            TaskRunner(task).check_task_trigger(
                state=state, upstream_states_set={Failed(), Failed()}
            )
        assert isinstance(exc.value.state, TriggerFailed)
        assert 'Trigger was "any_successful"' in str(exc.value.state)

    def test_any_successful_empty_set(self):
        task = Task(trigger=prefect.triggers.any_successful)
        state = Pending()
        new_state = TaskRunner(task).check_task_trigger(
            state=state, upstream_states_set={}
        )
        assert new_state is state

    def test_any_failed_pass(self):
        task = Task(trigger=prefect.triggers.any_failed)
        state = Pending()
        new_state = TaskRunner(task).check_task_trigger(
            state=state, upstream_states_set={Success(), Failed()}
        )
        assert new_state is state

    def test_any_failed_fail(self):
        task = Task(trigger=prefect.triggers.any_failed)
        state = Pending()
        with pytest.raises(ENDRUN) as exc:
            TaskRunner(task).check_task_trigger(
                state=state, upstream_states_set={Success(), Success()}
            )
        assert isinstance(exc.value.state, TriggerFailed)
        assert 'Trigger was "any_failed"' in str(exc.value.state)

    def test_any_failed_empty_set(self):
        task = Task(trigger=prefect.triggers.any_failed)
        state = Pending()
        new_state = TaskRunner(task).check_task_trigger(
            state=state, upstream_states_set={}
        )
        assert new_state is state

    def test_all_finished_pass(self):
        task = Task(trigger=prefect.triggers.all_finished)
        state = Pending()
        new_state = TaskRunner(task).check_task_trigger(
            state=state, upstream_states_set={Success(), Failed()}
        )
        assert new_state is state

    def test_all_finished_fail(self):
        task = Task(trigger=prefect.triggers.all_finished)
        state = Pending()
        with pytest.raises(ENDRUN) as exc:
            TaskRunner(task).check_task_trigger(
                state=state, upstream_states_set={Success(), Pending()}
            )
        assert isinstance(exc.value.state, TriggerFailed)
        assert 'Trigger was "all_finished"' in str(exc.value.state)

    def test_all_finished_empty_set(self):
        task = Task(trigger=prefect.triggers.all_finished)
        state = Pending()
        new_state = TaskRunner(task).check_task_trigger(
            state=state, upstream_states_set={}
        )
        assert new_state is state

    def test_manual_only(self):
        task = Task(trigger=prefect.triggers.manual_only)
        state = Pending()
        with pytest.raises(signals.PAUSE) as exc:
            TaskRunner(task).check_task_trigger(
                state=state, upstream_states_set={Success(), Pending()}
            )

    def test_manual_only_empty_set(self):
        task = Task(trigger=prefect.triggers.manual_only)
        state = Pending()
        new_state = TaskRunner(task).check_task_trigger(
            state=state, upstream_states_set={}
        )
        assert new_state is state

    def test_custom_trigger_function_raise(self):
        def trigger(states):
            1 / 0

        task = Task(trigger=trigger)
        state = Pending()
        with pytest.raises(ENDRUN) as exc:
            TaskRunner(task).check_task_trigger(
                state=state, upstream_states_set={Success()}
            )
        assert isinstance(exc.value.state, TriggerFailed)
        assert isinstance(exc.value.state.result, ZeroDivisionError)


class TestCheckTaskPending:
    @pytest.mark.parametrize("state", [Pending(), CachedState()])
    def test_pending(self, state):
        new_state = TaskRunner(task=Task()).check_task_is_pending(state=state)
        assert new_state is state

    @pytest.mark.parametrize(
        "state", [Running(), Finished(), TriggerFailed(), Skipped()]
    )
    def test_not_pending(self, state):

        with pytest.raises(ENDRUN) as exc:
            TaskRunner(task=Task()).check_task_is_pending(state=state)
        assert exc.value.state is state


class TestCheckTaskCached:
    def test_not_cached(self):
        state = Pending()
        new_state = TaskRunner(task=Task()).check_task_is_cached(state=state, inputs={})
        assert new_state is state

    def test_cached_same_inputs(self):
        task = Task(cache_validator=cache_validators.all_inputs)
        state = CachedState(cached_inputs={"a": 1}, cached_result=2)
        with pytest.raises(ENDRUN) as exc:
            TaskRunner(task).check_task_is_cached(state=state, inputs={"a": 1})
        assert isinstance(exc.value.state, Success)
        assert exc.value.state.result == 2
        assert exc.value.state.cached is state

    def test_cached_different_inputs(self):
        task = Task(cache_validator=cache_validators.all_inputs)
        state = CachedState(cached_inputs={"a": 1}, cached_result=2)
        new_state = TaskRunner(task).check_task_is_cached(state=state, inputs={"a": 2})
        assert new_state is state

    def test_cached_duration(self):
        task = Task(cache_validator=cache_validators.duration_only)
        state = CachedState(
            cached_result=2,
            cached_result_expiration=datetime.utcnow() + timedelta(minutes=1),
        )

        with pytest.raises(ENDRUN) as exc:
            TaskRunner(task).check_task_is_cached(state=state, inputs={"a": 1})
        assert isinstance(exc.value.state, Success)
        assert exc.value.state.result == 2
        assert exc.value.state.cached is state

    def test_cached_duration_fail(self):
        task = Task(cache_validator=cache_validators.duration_only)
        state = CachedState(
            cached_result=2,
            cached_result_expiration=datetime.utcnow() + timedelta(minutes=-1),
        )
        new_state = TaskRunner(task).check_task_is_cached(state=state, inputs={"a": 1})
        assert new_state is state


class TestSetTaskRunning:
    @pytest.mark.parametrize("state", [Pending(), CachedState()])
    def test_pending(self, state):
        new_state = TaskRunner(task=Task()).set_task_to_running(state=state)
        assert new_state.is_running()

    @pytest.mark.parametrize("state", [Running(), Success(), Skipped()])
    def test_not_pending(self, state):
        with pytest.raises(ENDRUN):
            TaskRunner(task=Task()).set_task_to_running(state=state)


class TestRunTaskStep:
    def test_running_state(self):
        state = Running()
        new_state = TaskRunner(task=Task()).get_task_run_state(
            state=state, inputs={}, timeout_handler=None
        )
        assert new_state.is_successful()

    @pytest.mark.parametrize("state", [Pending(), CachedState(), Success(), Skipped()])
    def test_not_running_state(self, state):
        with pytest.raises(ENDRUN):
            TaskRunner(task=Task()).get_task_run_state(
                state=state, inputs={}, timeout_handler=None
            )

    def test_raise_success_signal(self):
        @prefect.task
        def fn():
            raise signals.SUCCESS()

        state = Running()
        new_state = TaskRunner(task=fn).get_task_run_state(
            state=state, inputs={}, timeout_handler=None
        )
        assert new_state.is_successful()

    def test_raise_fail_signal(self):
        @prefect.task
        def fn():
            raise signals.FAIL()

        state = Running()
        new_state = TaskRunner(task=fn).get_task_run_state(
            state=state, inputs={}, timeout_handler=None
        )
        assert new_state.is_failed()

    def test_raise_skip_signal(self):
        @prefect.task
        def fn():
            raise signals.SKIP()

        state = Running()
        new_state = TaskRunner(task=fn).get_task_run_state(
            state=state, inputs={}, timeout_handler=None
        )
        assert isinstance(new_state, Skipped)

    def test_raise_pause_signal(self):
        @prefect.task
        def fn():
            raise signals.PAUSE()

        state = Running()
        with pytest.raises(signals.PAUSE):
            TaskRunner(task=fn).get_task_run_state(
                state=state, inputs={}, timeout_handler=None
            )

    def test_run_with_error(self):
        @prefect.task
        def fn():
            1 / 0

        state = Running()
        new_state = TaskRunner(task=fn).get_task_run_state(
            state=state, inputs={}, timeout_handler=None
        )
        assert new_state.is_failed()
        assert isinstance(new_state.result, ZeroDivisionError)

    def test_inputs(self):
        @prefect.task
        def fn(x):
            return x + 1

        state = Running()
        new_state = TaskRunner(task=fn).get_task_run_state(
            state=state, inputs={"x": 1}, timeout_handler=None
        )
        assert new_state.is_successful()
        assert new_state.result == 2

    def test_invalid_inputs(self):
        @prefect.task
        def fn(x):
            return x + 1

        state = Running()
        new_state = TaskRunner(task=fn).get_task_run_state(
            state=state, inputs={"y": 1}, timeout_handler=None
        )
        assert new_state.is_failed()


class TestCheckRetryStep:
    @pytest.mark.parametrize(
        "state", [Success(), Pending(), Running(), Retrying(), Skipped()]
    )
    def test_non_failed_states(self, state):
        new_state = TaskRunner(task=Task()).check_for_retry(state=state, inputs={})
        assert new_state is state

    def test_failed_zero_max_retry(self):
        state = Failed()
        new_state = TaskRunner(task=Task()).check_for_retry(state=state, inputs={})
        assert new_state is state

    def test_failed_one_max_retry(self):
        state = Failed()
        new_state = TaskRunner(task=Task(max_retries=1)).check_for_retry(
            state=state, inputs={}
        )
        assert isinstance(new_state, Retrying)
        assert new_state.run_count == 1

    def test_failed_one_max_retry_second_run(self):
        state = Failed()
        with prefect.context(_task_run_count=2):
            new_state = TaskRunner(task=Task(max_retries=1)).check_for_retry(
                state=state, inputs={}
            )
            assert new_state is state

    def test_failed_retry_caches_inputs(self):
        state = Failed()
        new_state = TaskRunner(task=Task(max_retries=1)).check_for_retry(
            state=state, inputs={"x": 1}
        )
        assert isinstance(new_state, Retrying)
        assert new_state.cached_inputs == {"x": 1}

    def test_retrying_when_run_count_greater_than_max_retries(self):
        with prefect.context(_task_run_count=10):
            state = Retrying()
            new_state = TaskRunner(task=Task(max_retries=1)).check_for_retry(
                state=state, inputs={}
            )
            assert new_state is state

<<<<<<< HEAD
    def test_retrying_with_scheduled_time(self):
        state = Retrying(scheduled_time=datetime.utcnow())
        new_state = TaskRunner(task=Task(max_retries=1)).check_for_retry(
            state=state, inputs={}
        )
        assert new_state is state
=======
    def test_retrying_when_state_has_explicit_run_count_set(self):
        with prefect.context(_task_run_count=10):
            state = Retrying(run_count=5)
            new_state = TaskRunner(task=Task(max_retries=1)).check_for_retry(
                state=state, inputs={}
            )
            assert new_state is state
>>>>>>> 3add9567


class TestCacheResultStep:
    @pytest.mark.parametrize(
        "state", [Failed(), Skipped(), Finished(), Pending(), Running()]
    )
    def test_non_success_states(self, state):
        new_state = TaskRunner(task=Task()).cache_result(state=state, inputs={})
        assert new_state is state

    def test_success_state_with_no_cache_for(self):
        state = Success()
        new_state = TaskRunner(task=Task()).cache_result(state=state, inputs={})
        assert new_state is state

    def test_success_state(self):
        @prefect.task(cache_for=timedelta(minutes=10))
        def fn(x):
            return x + 1

        state = Success(result=2, message="hello")
        new_state = TaskRunner(task=fn).cache_result(state=state, inputs={"x": 5})
        assert new_state is not state
        assert new_state.is_successful()
        assert new_state.result == 2
        assert new_state.message == "hello"
        assert isinstance(new_state.cached, CachedState)
        assert new_state.cached.cached_result == 2
        assert new_state.cached.cached_inputs == {"x": 5}


class TestCheckScheduledStep:
    @pytest.mark.parametrize(
        "state", [Failed(), Pending(), Skipped(), Running(), Success()]
    )
    def test_non_scheduled_states(self, state):
        assert TaskRunner(task=Task()).check_task_is_scheduled(state=state) is state

    @pytest.mark.parametrize(
        "state", [Scheduled(scheduled_time=None), Retrying(scheduled_time=None)]
    )
    def test_scheduled_states_without_scheduled_time(self, state):
        assert TaskRunner(task=Task()).check_task_is_scheduled(state=state) is state

    @pytest.mark.parametrize(
        "state",
        [
            Scheduled(scheduled_time=datetime.utcnow() + timedelta(minutes=1)),
            Retrying(scheduled_time=datetime.utcnow() + timedelta(minutes=1)),
        ],
    )
    def test_scheduled_states_with_future_scheduled_time(self, state):
        with pytest.raises(ENDRUN) as exc:
            TaskRunner(task=Task()).check_task_is_scheduled(state=state)
        assert exc.value.state is state

    @pytest.mark.parametrize(
        "state",
        [
            Scheduled(scheduled_time=datetime.utcnow() - timedelta(minutes=1)),
            Retrying(scheduled_time=datetime.utcnow() - timedelta(minutes=1)),
        ],
    )
    def test_scheduled_states_with_past_scheduled_time(self, state):
        assert TaskRunner(task=Task()).check_task_is_scheduled(state=state) is state

    @pytest.mark.parametrize(
        "state",
        [
            Scheduled(scheduled_time=datetime.utcnow() + timedelta(minutes=1)),
            Retrying(scheduled_time=datetime.utcnow() + timedelta(minutes=1)),
        ],
    )
    def test_scheduled_states_start_task_with_future_scheduled_time(self, state):
        result = TaskRunner(task=Task()).check_task_is_scheduled(
            state=state, is_start_task=True
        )
        assert result is state


handler_results = collections.defaultdict(lambda: 0)


@pytest.fixture(autouse=True)
def clear_handler_results():
    handler_results.clear()


def task_handler(task, old_state, new_state):
    """state change handler for tasks that increments a value by 1"""
    assert isinstance(task, Task)
    assert isinstance(old_state, State)
    assert isinstance(new_state, State)
    handler_results["Task"] += 1
    return new_state


def task_runner_handler(task_runner, old_state, new_state):
    """state change handler for task runners that increments a value by 1"""
    assert isinstance(task_runner, TaskRunner)
    assert isinstance(old_state, State)
    assert isinstance(new_state, State)
    handler_results["TaskRunner"] += 1
    return new_state


class TestTaskStateHandlers:
    def test_task_handlers_are_called(self):
        task = Task(state_handlers=[task_handler])
        TaskRunner(task=task).run()
        # the task changed state twice: Pending -> Running -> Success
        assert handler_results["Task"] == 2

    def test_task_handlers_are_called_on_retry(self):
        @prefect.task(state_handlers=[task_handler], max_retries=1)
        def fn():
            1 / 0

        TaskRunner(task=fn).run()
        # the task changed state three times: Pending -> Running -> Failed -> Retry
        assert handler_results["Task"] == 3

    def test_task_handlers_are_called_on_failure(self):
        @prefect.task(state_handlers=[task_handler])
        def fn():
            1 / 0

        TaskRunner(task=fn).run()
        # the task changed state two times: Pending -> Running -> Failed
        assert handler_results["Task"] == 2

    def test_multiple_task_handlers_are_called(self):
        task = Task(state_handlers=[task_handler, task_handler])
        TaskRunner(task=task).run()
        # each task changed state twice: Pending -> Running -> Success
        assert handler_results["Task"] == 4

    def test_multiple_task_handlers_are_called_in_sequence(self):
        # the second task handler will assert the result of the first task handler is a state
        # and raise an error, as long as the task_handlers are called in sequence on the
        # previous result
        task = Task(state_handlers=[lambda *a: None, task_handler])
        with pytest.raises(AssertionError):
            with prefect.utilities.tests.raise_on_exception():
                TaskRunner(task=task).run()

    def test_task_handler_that_doesnt_return_state(self):
        task = Task(state_handlers=[lambda *a: None])
        # raises an attribute error because it tries to access a property of the state that
        # doesn't exist on None
        with pytest.raises(AttributeError):
            with prefect.utilities.tests.raise_on_exception():
                TaskRunner(task=task).run()


class TestTaskRunnerStateHandlers:
    def test_task_runner_handlers_are_called(self):
        TaskRunner(task=Task(), state_handlers=[task_runner_handler]).run()
        # the task changed state twice: Pending -> Running -> Success
        assert handler_results["TaskRunner"] == 2

    def test_task_runner_handlers_are_called_on_retry(self):
        @prefect.task(max_retries=1)
        def fn():
            1 / 0

        TaskRunner(task=fn, state_handlers=[task_runner_handler]).run()
        # the task changed state three times: Pending -> Running -> Failed -> Retry
        assert handler_results["TaskRunner"] == 3

    def test_multiple_task_runner_handlers_are_called(self):
        TaskRunner(
            task=Task(), state_handlers=[task_runner_handler, task_runner_handler]
        ).run()
        # each task changed state twice: Pending -> Running -> Success
        assert handler_results["TaskRunner"] == 4

    def test_multiple_task_runner_handlers_are_called_in_sequence(self):
        # the second task handler will assert the result of the first task handler is a state
        # and raise an error, as long as the task_handlers are called in sequence on the
        # previous result
        with pytest.raises(AssertionError):
            with prefect.utilities.tests.raise_on_exception():
                TaskRunner(
                    task=Task(), state_handlers=[lambda *a: None, task_runner_handler]
                ).run()

    def test_task_runner_handler_that_doesnt_return_state(self):
        # raises an attribute error because it tries to access a property of the state that
        # doesn't exist on None
        with pytest.raises(AttributeError):
            with prefect.utilities.tests.raise_on_exception():
                TaskRunner(task=Task(), state_handlers=[lambda *a: None]).run()

    def test_task_handler_that_raises_signal_is_trapped(self):
        def handler(task, old, new):
            raise signals.FAIL()

        task = Task(state_handlers=[handler])
        state = TaskRunner(task=task).run()
        assert state.is_failed()

    def test_task_handler_that_has_error_is_trapped(self):
        def handler(task, old, new):
            1 / 0

        task = Task(state_handlers=[handler])
        state = TaskRunner(task=task).run()
        assert state.is_failed()


@pytest.mark.parametrize(
    "executor", ["local", "sync", "mproc", "mthread"], indirect=True
)
def test_task_runner_performs_mapping(executor):
    add = AddTask()
    ex = Edge(SuccessTask(), add, key="x")
    ey = Edge(ListTask(), add, key="y", mapped=True)
    runner = TaskRunner(add)
    with executor.start():
        lazy_list = runner.run(
            upstream_states={ex: Success(result=1), ey: Success(result=[1, 2, 3])},
            executor=executor,
            mapped=True,
        )
        res = executor.wait(lazy_list)
    assert isinstance(res, list)
    assert [s.result for s in res] == [2, 3, 4]


class TestCheckUpstreamsforMapping:
    def test_ends_if_non_running_state_passed(self):
        add = AddTask()
        ex = Edge(SuccessTask(), add, key="x")
        ey = Edge(ListTask(), add, key="y", mapped=True)
        runner = TaskRunner(add)
        with pytest.raises(ENDRUN) as exc:
            state = runner.check_upstreams_for_mapping(
                state=Pending(),
                upstream_states={ex: Success(result=1), ey: Success(result=[])},
            )
        assert exc.value.state.is_pending()

    def test_no_checks_if_nonstate_futurelike_obj_passed_for_only_upstream_state(self):
        add = AddTask()
        ex = Edge(SuccessTask(), add, key="x")
        ey = Edge(ListTask(), add, key="y", mapped=True)
        runner = TaskRunner(add)
        future = collections.namedtuple("futurestate", ["result", "message"])
        prestate = Running()
        state = runner.check_upstreams_for_mapping(
            state=prestate,
            upstream_states={
                ex: Success(result=1),
                ey: future(result=[], message=None),
            },
        )
        assert state is prestate

    def test_partial_checks_if_nonstate_futurelike_obj_passed_for_upstream_states(self):
        add = AddTask()
        ex = Edge(SuccessTask(), add, key="x", mapped=True)
        ey = Edge(ListTask(), add, key="y", mapped=True)
        runner = TaskRunner(add)
        future = collections.namedtuple("futurestate", ["result", "message"])
        with pytest.raises(ENDRUN) as exc:
            runner.check_upstreams_for_mapping(
                state=Running(),
                upstream_states={
                    ex: Success(result=[]),
                    ey: future(result=[], message=None),
                },
            )
        assert exc.value.state.is_skipped()

    def test_skips_if_empty_iterable_for_mapped_task(self):
        add = AddTask()
        ex = Edge(SuccessTask(), add, key="x")
        ey = Edge(ListTask(), add, key="y", mapped=True)
        runner = TaskRunner(add)
        with pytest.raises(ENDRUN) as exc:
            state = runner.check_upstreams_for_mapping(
                state=Running(),
                upstream_states={ex: Success(result=1), ey: Success(result=[])},
            )
        assert exc.value.state.is_skipped()

    def test_skips_if_no_mapped_inputs_provided_for_mapped_task(self):
        add = AddTask()
        ex = Edge(SuccessTask(), add, key="x")
        ey = Edge(ListTask(), add, key="y")
        runner = TaskRunner(add)
        with pytest.raises(ENDRUN) as exc:
            runner.check_upstreams_for_mapping(
                state=Running(),
                upstream_states={ex: Success(result=1), ey: Success(result=[])},
            )
        state = exc.value.state
        assert state.is_skipped()
        assert "No inputs" in state.message


@pytest.mark.parametrize(
    "executor", ["local", "sync", "mproc", "mthread"], indirect=True
)
def test_task_runner_ignores_trigger_for_parent_mapped_task_but_not_children(executor):
    add = AddTask(trigger=prefect.triggers.all_failed)
    ex = Edge(SuccessTask(), add, key="x")
    ey = Edge(ListTask(), add, key="y", mapped=True)
    runner = TaskRunner(add)
    with executor.start():
        res = executor.wait(
            runner.run(
                upstream_states={ex: Success(result=1), ey: Success(result=[1, 2, 3])},
                executor=executor,
                mapped=True,
            )
        )
    assert isinstance(res, list)
    assert all([isinstance(s, TriggerFailed) for s in res])<|MERGE_RESOLUTION|>--- conflicted
+++ resolved
@@ -125,22 +125,14 @@
     """
     Test that failed tasks are marked for retry if run_count is available
     """
-<<<<<<< HEAD
     err_task = ErrorTask(max_retries=1, retry_delay=timedelta(seconds=0))
-=======
-    err_task = ErrorTask(max_retries=2)
->>>>>>> 3add9567
     task_runner = TaskRunner(task=err_task)
 
     # first run should be retry
     state = task_runner.run()
     assert isinstance(state, Retrying)
-<<<<<<< HEAD
-    assert isinstance(state.scheduled_time, datetime)
-=======
     assert isinstance(state.start_time, datetime.datetime)
     assert state.run_count == 1
->>>>>>> 3add9567
 
     # second run should retry
     state = task_runner.run(state=state)
@@ -184,11 +176,7 @@
     with prefect.context(_task_run_count=1):
         state = task_runner.run()
     assert isinstance(state, Retrying)
-<<<<<<< HEAD
-    assert isinstance(state.scheduled_time, datetime)
-=======
     assert isinstance(state.start_time, datetime.datetime)
->>>>>>> 3add9567
 
     # second run should also be retry because the task raises it explicitly
 
@@ -793,14 +781,13 @@
             )
             assert new_state is state
 
-<<<<<<< HEAD
     def test_retrying_with_scheduled_time(self):
-        state = Retrying(scheduled_time=datetime.utcnow())
+        state = Retrying(start_time=datetime.utcnow())
         new_state = TaskRunner(task=Task(max_retries=1)).check_for_retry(
             state=state, inputs={}
         )
         assert new_state is state
-=======
+
     def test_retrying_when_state_has_explicit_run_count_set(self):
         with prefect.context(_task_run_count=10):
             state = Retrying(run_count=5)
@@ -808,7 +795,6 @@
                 state=state, inputs={}
             )
             assert new_state is state
->>>>>>> 3add9567
 
 
 class TestCacheResultStep:
