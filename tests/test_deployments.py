--- conflicted
+++ resolved
@@ -128,7 +128,6 @@
         assert spec.flow.name == "hello-sun"
         assert spec.flow_name == "hello-sun"
 
-<<<<<<< HEAD
     @pytest.mark.parametrize(
         "name",
         [
@@ -142,7 +141,7 @@
     def test_invalid_name(self, name):
         with pytest.raises(ValueError, match="contains an invalid character"):
             DeploymentSpec(name=name)
-=======
+
     async def test_defaults_name_to_match_flow_name(self, remote_default_storage):
         @flow
         def foo():
@@ -356,7 +355,6 @@
         deployment_id = await spec.create_deployment(client=orion_client)
 
         # Check that the flow is retrievable
-
         deployment = await orion_client.read_deployment(deployment_id)
         flow = await load_flow_from_deployment(deployment, client=orion_client)
         expected_flow = load_flow_from_script(TEST_FILES_DIR / "single_flow.py")
@@ -399,7 +397,6 @@
 
         deployment = await orion_client.read_deployment(deployment_id)
         assert deployment.flow_runner == spec.flow_runner.to_settings()
->>>>>>> 7fe803d7
 
 
 class TestLoadFlowFromScript:
