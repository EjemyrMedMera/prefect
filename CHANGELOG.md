# Changelog

## Unreleased <Badge text="beta" type="success"/>

These changes are available in the [master branch](https://github.com/PrefectHQ/prefect).

### Features

- None

### Enhancements

<<<<<<< HEAD
- Add support for EC2 launch type in Fargate Agent and `FargateTaskEnvironment` - [#2421](https://github.com/PrefectHQ/prefect/pull/2421)
=======
- Don't create a `None` task for a null condition when using `ifelse` - [#2449](https://github.com/PrefectHQ/prefect/pull/2449)
>>>>>>> a64685bf

### Task Library

- None

### Fixes

- Fix `start_server.sh` script when an env var is undefined - [#2450](https://github.com/PrefectHQ/prefect/pull/2450)
- Fix `server start` CLI command not respecting `version` kwarg on tagged releases - [#2435](https://github.com/PrefectHQ/prefect/pull/2435)
- Fix issue with non-JSON serializable args being used to format log messages preventing them from shipping to Cloud - [#2407](https://github.com/PrefectHQ/prefect/issues/2407)
- Fix issue where ordered Prefect collections use lexical sorting, not numerical sorting, which can result in unexpected ordering - [#2452](https://github.com/PrefectHQ/prefect/pull/2452)

### Deprecations

- None

### Breaking Changes

- None

### Contributors

- [Grégory Duchatelet](https://github.com/gregorg)

## 0.10.5 <Badge text="beta" type="success"/>

Released on Apr 28, 2020.

### Features

- None

### Enhancements

- Added serializer for `RemoteDaskEnvironment` - [#2369](https://github.com/PrefectHQ/prefect/issues/2369)
- `server start` CLI command now defaults to image build based on current Prefect installation version - [#2375](https://github.com/PrefectHQ/prefect/issues/2375)
- Add option to set `executor_kwargs` on `KubernetesJobEnvironment` and `FargateTaskEnvironment` - [#2258](https://github.com/PrefectHQ/prefect/issues/2258)
- Add map index to task logs for mapped task runs - [#2402](https://github.com/PrefectHQ/prefect/pull/2402)
- Agents can now register themselves with Cloud for better management - [#2312](https://github.com/PrefectHQ/prefect/issues/2312)
- Adding support for `environment`, `secrets`, and `mountPoints` via configurable `containerDefinitions` to the Fargate Agent - [#2397](https://github.com/PrefectHQ/prefect/pull/2397)
- Add flag for disabling Docker agent interface check on Linux - [#2361](https://github.com/PrefectHQ/prefect/issues/2361)

### Task Library

- Add Pushbullet notification task to send notifications to mobile - [#2366](https://github.com/PrefectHQ/prefect/pull/2366)
- Add support for Docker volumes and filtering in `prefect.tasks.docker` - [#2384](https://github.com/PrefectHQ/prefect/pull/2384)

### Fixes

- Fix Docker storage path issue when registering flows on Windows machines - [#2332](https://github.com/PrefectHQ/prefect/issues/2332)
- Fix issue with refreshing Prefect Cloud tokens - [#2409](https://github.com/PrefectHQ/prefect/pull/2409)
- Resolve invalid escape sequence deprecation warnings - [#2414](https://github.com/PrefectHQ/prefect/issues/2414)

### Deprecations

- None

### Breaking Changes

- None

### Contributors

- [Nelson Cornet](https://github.com/sk4la)
- [Braun Reyes](https://github.com/braunreyes)
- [Fraznist](https://github.com/Fraznist)
- [sk4la](https://github.com/sk4la)

## 0.10.4 <Badge text="beta" type="success"/>

Released on Apr 21, 2020.

### Enhancements

- Agent connection step shows which endpoint it is connected to and checks API connectivity - [#2372](https://github.com/PrefectHQ/prefect/pull/2372)

### Breaking Changes

- Revert changes to `ifelse` & `switch` (added in [#2310](https://github.com/PrefectHQ/prefect/pull/2310)), removing implicit
  creation of `merge` tasks - [#2379](https://github.com/PrefectHQ/prefect/pull/2379)

## 0.10.3 <Badge text="beta" type="success"/>

Released on Apr 21, 2020.

### Features

- None

### Enhancements

- Allow GraphQL endpoint configuration via `config.toml` for remote deployments of the UI - [#2338](https://github.com/PrefectHQ/prefect/pull/2338)
- Add option to connect containers created by Docker agent to an existing Docker network - [#2334](https://github.com/PrefectHQ/prefect/pull/2334)
- Expose `datefmt` as a configurable logging option in Prefect configuration - [#2340](https://github.com/PrefectHQ/prefect/pull/2340)
- The Docker agent configures containers to auto-remove on completion - [#2347](https://github.com/PrefectHQ/prefect/pull/2347)
- Use YAML's safe load and dump commands for the `server start` CLI command - [#2352](https://github.com/PrefectHQ/prefect/pull/2352)
- New `RemoteDaskEnvironment` specifically for running Flows on an existing Dask cluster - [#2367](https://github.com/PrefectHQ/prefect/pull/2367)

### Task Library

- None

### Fixes

- Fix `auth create-token` CLI command specifying deprecated `role` instead of `scope` - [#2336](https://github.com/PrefectHQ/prefect/issues/2336)
- Fix local schedules not continuing to schedule on errors outside of runner's control - [#2133](https://github.com/PrefectHQ/prefect/issues/2133)
- Fix `get_latest_cached_states` pulling incorrect upstream cached states when using Core server as the backend - [#2343](https://github.com/PrefectHQ/prefect/issues/2343)

### Deprecations

- None

### Breaking Changes

- None

### Contributors

- [Brad McElroy](https://github.com/limx0)
- [Joe Schmid](https://github.com/joeschmid)

## 0.10.2 <Badge text="beta" type="success"/>

Released on Apr 14, 2020.

### Features

- None

### Enhancements

- Task logical operators (e.g. `And`, `Or`, ...) no longer implicitly cast to `bool` - [#2303](https://github.com/PrefectHQ/prefect/pull/2303)
- Allow for dynamically changing secret names at runtime - [#2302](https://github.com/PrefectHQ/prefect/pull/2302)
- Update `ifelse` and `switch` to return tasks representing the output of the run branch - [#2310](https://github.com/PrefectHQ/prefect/pull/2310)

### Task Library

- Rename the base secret tasks for clarity - [#2302](https://github.com/PrefectHQ/prefect/pull/2302)

### Fixes

- Fix possible subprocess deadlocks when sending stdout to `subprocess.PIPE` - [#2293](https://github.com/PrefectHQ/prefect/pull/2293), [#2295](https://github.com/PrefectHQ/prefect/pull/2295)
- Fix issue with Flow registration to non-standard Cloud backends - [#2292](https://github.com/PrefectHQ/prefect/pull/2292)
- Fix issue with registering Flows with Server that have required scheduled Parameters - [#2296](https://github.com/PrefectHQ/prefect/issues/2296)
- Fix interpolation of config for dev services CLI for Apollo - [#2299](https://github.com/PrefectHQ/prefect/pull/2299)
- Fix pytest Cloud and Core server backend fixtures - [#2319](https://github.com/PrefectHQ/prefect/issues/2319)
- Fix `AzureResultHandler` choosing an empty Secret over provided connection string - [#2316](https://github.com/PrefectHQ/prefect/issues/2316)
- Fix containers created by Docker agent not being able to reach out to host API - [#2324](https://github.com/PrefectHQ/prefect/issues/2324)

### Deprecations

- None

### Breaking Changes

- Remove `env_var` initialization from `EnvVarSecret` in favor of `name` - [#2302](https://github.com/PrefectHQ/prefect/pull/2302)

### Contributors

- [Brad McElroy](https://github.com/limx0)

## 0.10.1 <Badge text="beta" type="success"/>

Released on Apr 7, 2020.

### Features

- CI build for prefect server images - [#2229](https://github.com/PrefectHQ/prefect/pull/2229), [#2275](https://github.com/PrefectHQ/prefect/issues/2275)
- Allow kwargs to boto3 in S3ResultHandler - [#2240](https://github.com/PrefectHQ/prefect/issues/2240)

### Enhancements

- Add flags to `prefect server start` for disabling service port mapping - [#2228](https://github.com/PrefectHQ/prefect/pull/2228)
- Add options to `prefect server start` for mapping to host ports - [#2228](https://github.com/PrefectHQ/prefect/pull/2228)
- Return `flow_run_id` from CLI `run` methods for programmatic use - [#2242](https://github.com/PrefectHQ/prefect/pull/2242)
- Add JSON output option to `describe` CLI commands - [#1813](https://github.com/PrefectHQ/prefect/issues/1813)
- Add ConstantResult for eventually replacing ConstantResultHandler - [#2145](https://github.com/PrefectHQ/prefect/issues/2145)
- Add new `diagnostics` mode for timing requests made to Cloud - [#2283](https://github.com/PrefectHQ/prefect/pull/2283)

### Task Library

- Make `project_name` optional for `FlowRunTask` to allow for use with Prefect Core's server - [#2266](https://github.com/PrefectHQ/prefect/pull/2266)
- Adds `prefect.tasks.docker.container.RemoveContainer`

### Fixes

- Fix `S3ResultHandler` safe retrieval of `_client` attribute - [#2232](https://github.com/PrefectHQ/prefect/issues/2232)
- Change default log `timestamp` value in database to be identical to other tables instead of a hard coded value - [#2230](https://github.com/PrefectHQ/prefect/pull/2230)

### Deprecations

- None

### Breaking Changes

- None

### Contributors

- [Manuel Aristarán](https://github.com/jazzido)
- [szelenka](https://github.com/szelenka)
- [Aditya Bhumbla](https://github.com/abhumbla)
- [Alex Cano](https://github.com/alexisprince1994)

## 0.10.0 <Badge text="beta" type="success"/>

Released on Mar 29, 2020.

### Features

- Open source database backend, GraphQL API and UI - [#2218](https://github.com/PrefectHQ/prefect/pull/2218)
- Add `prefect server start` CLI command for spinning up database and UI - [#2214](https://github.com/PrefectHQ/prefect/pull/2214)

### Enhancements

- Add ValidationFailed state and signal in anticipation of validating task outputs - [#2143](https://github.com/PrefectHQ/prefect/issues/2143)
- Add max polling option to all agents - [#2037](https://github.com/PrefectHQ/prefect/issues/2037)
- Add GCSResult type [#2141](https://github.com/PrefectHQ/prefect/issues/2141)
- Add Result.validate method that runs validator functions initialized on Result [#2144](https://github.com/PrefectHQ/prefect/issues/2144)
- Convert all GraphQL calls to have consistent casing - [#2185](https://github.com/PrefectHQ/prefect/pull/2185) [#2198](https://github.com/PrefectHQ/prefect/pull/2198)
- Add `prefect backend` CLI command for switching between Prefect Core server and Prefect Cloud - [#2203](https://github.com/PrefectHQ/prefect/pull/2203)
- Add `prefect run server` CLI command for starting flow runs without use of project name - [#2203](https://github.com/PrefectHQ/prefect/pull/2203)
- Make `project_name` optional during flow registration to support Prefect Core's server - [#2203](https://github.com/PrefectHQ/prefect/pull/2203)
- Send flow run and task run heartbeat at beginning of run time - [#2203](https://github.com/PrefectHQ/prefect/pull/2203)

### Task Library

- None

### Fixes

- Fix issue with heartbeat failing if any Cloud config var is not present - [#2190](https://github.com/PrefectHQ/prefect/issues/2190)
- Fix issue where `run cloud` CLI command would pull final state before last batch of logs - [#2192](https://github.com/PrefectHQ/prefect/pull/2192)
- Fix issue where the `S3ResultHandler` would attempt to access uninitialized attribute - [#2204](https://github.com/PrefectHQ/prefect/issues/2204)

### Deprecations

- None

### Breaking Changes

- Drop support for Python 3.5 - [#2191](https://github.com/PrefectHQ/prefect/pull/2191)
- Remove `Client.write_run_log` - [#2184](https://github.com/PrefectHQ/prefect/issues/2184)
- Remove `Client.deploy` and `flow.deploy` - [#2183](https://github.com/PrefectHQ/prefect/issues/2183)

### Contributors

- None

## 0.9.8

Released on Mar 18, 2020.

### Features

- None

### Enhancements

- Update Cloud config name for heartbeat settings - [#2081](https://github.com/PrefectHQ/prefect/pull/2081)
- Add examples to Interactive API Docs - [#2122](https://github.com/PrefectHQ/prefect/pull/2122)
- Allow users to skip Docker healthchecks - [#2150](https://github.com/PrefectHQ/prefect/pull/2150)
- Add exists, read, and write interfaces to Result [#2139](https://github.com/PrefectHQ/prefect/issues/2139)
- Add Cloud UI links to Slack Notifications - [#2112](https://github.com/PrefectHQ/prefect/issues/2112)

### Task Library

- None

### Fixes

- Fix S3ResultHandler use of a new boto3 session per thread - [#2108](https://github.com/PrefectHQ/prefect/issues/2108)
- Fix issue with stateful function reference deserialization logic mutating state - [#2159](https://github.com/PrefectHQ/prefect/pull/2159)
- Fix issue with `DateClock` serializer - [#2166](https://github.com/PrefectHQ/prefect/issues/2166)
- Fix issue with scheduling required parameters - [#2166](https://github.com/PrefectHQ/prefect/issues/2166)

### Deprecations

- Deprecate cache\_\* and result_handler options on Task and Flow objects [#2140](https://github.com/PrefectHQ/prefect/issues/2140)

### Breaking Changes

- None

### Contributors

- [alexisprince1994](https://github.com/alexisprince1994)

## 0.9.7 <Badge text="beta" type="success"/>

Released on Mar 4, 2020.

### Fixes

- Change `task.log_stdout` retrieval from task runner to `getattr` in order to preserve running flows of older 0.9.x versions - [#2120](https://github.com/PrefectHQ/prefect/pull/2120)

## 0.9.6 <Badge text="beta" type="success"/>

Released on Mar 4, 2020.

### Features

- Add new diagnostics utility to assist in troubleshooting issues - [#2062](https://github.com/PrefectHQ/prefect/pull/2062)
- Add a jira_notification state handler to create jira tickets for failed tasks or flows - [#1861](https://github.com/PrefectHQ/prefect/pull/1861)
- Add support for Python 3.8 - [#2080](https://github.com/PrefectHQ/prefect/pull/2080)

### Enhancements

- Add PIN 15 (skip refactor) - [#2070](https://github.com/PrefectHQ/prefect/issues/2070)
- Update docs and docstrings related to Result Handlers - [#1792](https://github.com/PrefectHQ/prefect/issues/1792)
- Add volume option to Docker Agent - [#2013](https://github.com/PrefectHQ/prefect/issues/2013)
- `DaskKubernetesEnvironment` now elevates important autoscaling logs as well as possible Kubernetes issues - [#2089](https://github.com/PrefectHQ/prefect/pull/2089)
- Add optional `scheduler_logs` kwarg to the`DaskKubernetesEnvironment` - [#2089](https://github.com/PrefectHQ/prefect/pull/2089)
- Add ERROR log if heartbeat process dies - [#2097](https://github.com/PrefectHQ/prefect/issues/2097)
- Enable stdout logging from inside a task with the kwarg `log_stdout=True` - [#2092](https://github.com/PrefectHQ/prefect/pull/2092)
- Direct links to Cloud flows and flow runs now shown on creation time - [#2109](https://github.com/PrefectHQ/prefect/pull/2109)
- Update docs related to using Context - [#2077](https://github.com/PrefectHQ/prefect/issues/2077)

### Task Library

- Fix expanding of `V1DeleteOptions` kwargs for Kubernetes tasks - [#2083](https://github.com/PrefectHQ/prefect/pull/2083)

### Fixes

- Fix `extra_loggers` config variable not being able to be set via environment variable - [#2089](https://github.com/PrefectHQ/prefect/pull/2089)
- Fix environments not passing down their `extra_loggers` to any created infrastructure - [#2089](https://github.com/PrefectHQ/prefect/pull/2089)
- Don't mutate data when serializing or deserializing - [#2098](https://github.com/PrefectHQ/prefect/issues/2098)

### Deprecations

- None

### Breaking Changes

- None

### Contributors

- [Romain Thalineau](https://github.com/romaintha)

## 0.9.5 <Badge text="beta" type="success"/>

Released on Feb 21, 2020.

### Features

- None

### Enhancements

- Better exception for unsubscriptable mapping arguments - [#1821](https://github.com/PrefectHQ/prefect/issues/1821)
- Upload package to PyPI on tag push to master - [#2030](https://github.com/PrefectHQ/prefect/issues/2030)
- Add DaskGateway tip to docs - [#1959](https://github.com/PrefectHQ/prefect/issues/1959)
- Improve package import time - [#2046](https://github.com/PrefectHQ/prefect/issues/2046)

### Task Library

- Fix `V1DeleteOptions` call for Kubernetes tasks - [#2050](https://github.com/PrefectHQ/prefect/pull/2050)
- Add kwargs to `V1DeleteOptions` for Kubernetes tasks - [#2051](https://github.com/PrefectHQ/prefect/pull/2051)

### Fixes

- Ensure microseconds are respected on `start_date` provided to CronClock - [#2031](https://github.com/PrefectHQ/prefect/pull/2031)
- Fix duplicate Client connections when using `--logs` flag from `run cloud` CLI command - [#2056](https://github.com/PrefectHQ/prefect/pull/2056)

### Deprecations

- None

### Breaking Changes

- None

### Contributors

- [Romain Thalineau](https://github.com/romaintha)

## 0.9.4 <Badge text="beta" type="success"/>

Released on Feb 14, 2020.

### Features

- None

### Enhancements

- Add incremental tutorial - [#1953](https://github.com/PrefectHQ/prefect/issues/1953)
- Improve error handling for unsupported callables - [#1993](https://github.com/PrefectHQ/prefect/pull/1993)
- Accept additional `boto3` client parameters in S3 storage - [#2000](https://github.com/PrefectHQ/prefect/pull/2000)
- Add optional `version_group_id` kwarg to `create_flow_run` for a stable API for flow runs - [#1987](https://github.com/PrefectHQ/prefect/issues/1987)
- Add `extra_loggers` logging configuration for non-Prefect logs in stdout and cloud - [#2010](https://github.com/PrefectHQ/prefect/pull/2010)

### Task Library

- None

### Fixes

- Ensure `ifelse` casts its condition to `bool` prior to evaluation - [#1991](https://github.com/PrefectHQ/prefect/pull/1991)
- Do not perform `ast.literal_eval` on cpu and memory task_definition kwargs for Fargate Agent - [#2010](https://github.com/PrefectHQ/prefect/pull/2010)
- Fix new agent processing with Threadpool causing problem for Fargate Agent with task revisions enabled - [#2022](https://github.com/PrefectHQ/prefect/pull/2022)

### Deprecations

- None

### Breaking Changes

- Remove Airflow Tasks - [#1992](https://github.com/PrefectHQ/prefect/pull/1992)

### Contributors

- [Giorgio Pellero](https://github.com/trapped)
- [Braun Reyes](https://github.com/braunreyes)

## 0.9.3 <Badge text="beta" type="success"/>

Released on Feb 05, 2020.

### Features

- None

### Enhancements

- Improve heartbeat functionality to be robust across platforms - [#1973](https://github.com/PrefectHQ/prefect/pull/1973)
- Run storage healthchecks on other options besides Docker - [1963](https://github.com/PrefectHQ/prefect/pull/1963)
- Cloud logger now attempts to elevate logger errors to flow run logs - [#1961](https://github.com/PrefectHQ/prefect/pull/1961)
- Attach Flow and Task attributes to LogRecords - [#1938](https://github.com/PrefectHQ/prefect/issues/1938)

### Task Library

- None

### Fixes

- Fix uncaught Fargate Agent kwarg parse SyntaxError from `literal_eval` - [#1968](https://github.com/PrefectHQ/prefect/pull/1968)
- Fix FargateTaskEnvironment passing empty auth token to run task - [#1976](https://github.com/PrefectHQ/prefect/pull/1976)
- Fix imagePullSecrets not being automatically passed to jobs created by Kubernetes Agent - [#1982](https://github.com/PrefectHQ/prefect/pull/1982)

### Deprecations

- None

### Breaking Changes

- Remove cancellation hooks - [#1973](https://github.com/PrefectHQ/prefect/pull/1973)

### Contributors

- None

## 0.9.2 <Badge text="beta" type="success"/>

Released on Jan 30, 2020.

### Features

- Allow for parameter defaults to vary based on clock - [#1946](https://github.com/PrefectHQ/prefect/pull/1946)

### Enhancements

- More graceful handling of Agents competing for work - [#1956](https://github.com/PrefectHQ/prefect/issues/1956)

### Task Library

- None

### Fixes

- Eliminated possible duplicate flow run issue in all agents - [#1956](https://github.com/PrefectHQ/prefect/issues/1956)

### Deprecations

- None

### Breaking Changes

- None

### Contributors

- None

## 0.9.1 <Badge text="beta" type="success"/>

Released on Jan 24, 2020.

### Features

- None

### Enhancements

- Docker daemon reconnect attempts + exit on heartbeat failure -[#1918](https://github.com/PrefectHQ/prefect/pull/1918)
- More responsive agent shutdown - [#1921](https://github.com/PrefectHQ/prefect/pull/1921)
- Background all agent flow deployment attempts - [#1928](https://github.com/PrefectHQ/prefect/pull/1928)
- Add show_flow_logs to Docker agent [#1929](https://github.com/PrefectHQ/prefect/issues/1929)
- Add per-task checkpointing opt-out - [#1933](https://github.com/PrefectHQ/prefect/pull/1933)
- The Task 'checkpoint' kwarg will no longer be deprecated to allow opt-out - [#1933](https://github.com/PrefectHQ/prefect/pull/1933)

### Task Library

- None

### Fixes

- Fix the Fargate Agent not parsing kwargs as literals - [#1926](https://github.com/PrefectHQ/prefect/pull/1926)
- Fix issue with result handler default persisting from initialization - [#1936](https://github.com/PrefectHQ/prefect/issues/1936)

### Deprecations

- None

### Breaking Changes

- None

### Contributors

- None

## 0.9.0 <Badge text="beta" type="success"/>

Released on Jan 15, 2020.

### Features

- Added the ability to leverage native ECS task definition revisions for flow versions in Fargate agent - [#1870](https://github.com/PrefectHQ/prefect/pull/1870)
- Added the ability to pull in kwargs per flow version from S3 on flow submission in Fargate agent - [#1870](https://github.com/PrefectHQ/prefect/pull/1870)
- Add sensible default result handlers to non-Docker storage options - [#1888](https://github.com/PrefectHQ/prefect/issues/1888)

### Enhancements

- Allow for task looping to beyond Python's maximum recursion depth - [#1862](https://github.com/PrefectHQ/prefect/pull/1862)
- Prevent duplication of stdout logs from multiple instantiated agents - [#1866](https://github.com/PrefectHQ/prefect/pull/1866)
- Allow intervals less than 60 seconds in `IntervalClock`s - [#1880](https://github.com/PrefectHQ/prefect/pull/1880)
- Introduce new `Secret.exists` method for checking whether a Secret is available - [#1882](https://github.com/PrefectHQ/prefect/pull/1882)
- Introduce new `-e` CLI options on agent start commands to allow passing environment variables to flow runs - [#1878](https://github.com/PrefectHQ/prefect/issues/1878)
- Stop persisting `None` when calling result handlers - [#1894](https://github.com/PrefectHQ/prefect/pull/1894)
- Change Cancelled state to indicate Finished instead of Failed - [#1903](https://github.com/PrefectHQ/prefect/pull/1903)
- All States now store `cached_inputs` for easier recovery from failure - [#1898](https://github.com/PrefectHQ/prefect/issues/1898)
- Always checkpoint tasks which have result handlers - [#1898](https://github.com/PrefectHQ/prefect/issues/1898)

### Task Library

- Remove implicit requirement that Google Tasks use Prefect Cloud Secrets - [#1882](https://github.com/PrefectHQ/prefect/pull/1882)

### Fixes

- Enforce provision of `max_retries` if specifying `retry_delay` for a `Task` - [#1875](https://github.com/PrefectHQ/prefect/pull/1875)
- Fix issue with reduce tasks in `flow.visualize()` - [#1793](https://github.com/PrefectHQ/prefect/issues/1793)

### Deprecations

- The checkpointing kwarg will be removed from Tasks as it is now a default behavior - [#1898](https://github.com/PrefectHQ/prefect/issues/1898)

### Breaking Changes

- Remove default value for `aws_credentials_secret` on all S3 hooks - [#1886](https://github.com/PrefectHQ/prefect/issues/1886)
- Remove `config.engine.result_handler` section of Prefect config - [#1888](https://github.com/PrefectHQ/prefect/issues/1888)
- Remove default value for `credentials_secret` on `GCSResultHandler` - [#1888](https://github.com/PrefectHQ/prefect/issues/1888)
- Remove default value for `azure_credentials_secret` on `AzureResultHandler` - [#1888](https://github.com/PrefectHQ/prefect/issues/1888)

### Contributors

- [Daryll Strauss](daryll.strauss@gmail.com)
- [Braun Reyes](https://github.com/braunreyes)

## 0.8.1 <Badge text="beta" type="success"/>

Released on Dec 17, 2019.

### Features

- None

### Enhancements

- Enhanced treatment of nested and ordered constant values - [#1829](https://github.com/PrefectHQ/prefect/pull/1829)
- Add `on_datetime`, `on_date`, and `at_time` filters - [#1837](https://github.com/PrefectHQ/prefect/pull/1837)
- Add `--latest` flag for Kubernetes Agent install CLI command - [#1842](https://github.com/PrefectHQ/prefect/pull/1842)
- Add `--no-cloud-logs` flag for all agents to optionally opt-out of logs being sent to Prefect Cloud - [#1843](https://github.com/PrefectHQ/prefect/pull/1843)
- Agents mark Flow Runs as `Failed` if a deployment error occurs - [#1848](https://github.com/PrefectHQ/prefect/pull/1848)
- `Submitted` states from Agents include deployment identifier information - [#1848](https://github.com/PrefectHQ/prefect/pull/1848)
- Update heartbeats to respect Cloud flow settings - [#1851](https://github.com/PrefectHQ/prefect/pull/1851)
- Add flow run name to `prefect.context` - [#1855](https://github.com/PrefectHQ/prefect/pull/1855)
- Add `--namespace` option for Kubernetes Agent start CLI command - [#1859](https://github.com/PrefectHQ/prefect/pull/1859)
- Add Prefect job resource configuration for Kubernetes Agent - [#1859](https://github.com/PrefectHQ/prefect/pull/1859)

### Task Library

- Add task for scheduling a flow run - [#1871](https://github.com/PrefectHQ/prefect/pull/1871)

### Fixes

- Fix Agent deployment errors interrupting full list of found Flow Runs - [#1848](https://github.com/PrefectHQ/prefect/pull/1848)
- Fix issue with a single bad log preventing all logs from being sent to Cloud - [#1845](https://github.com/PrefectHQ/prefect/pull/1845)
- Fix Kubernetes Agent passing empty default namespace - [#1839](https://github.com/PrefectHQ/prefect/pull/1839)

### Deprecations

- None

### Breaking Changes

- None

### Contributors

- None

## 0.8.0 <Badge text="beta" type="success"/>

Released on Dec 11, 2019.

### Features

- Added new Local Agent to run Flows from Local Storage, S3 Storage, and GCS Storage - [#1819](https://github.com/PrefectHQ/prefect/pull/1819)
- Added Azure Blob Storage for Flows - [#1831](https://github.com/PrefectHQ/prefect/pull/1831)
- Added GCS Storage for Flows - [#1809](https://github.com/PrefectHQ/prefect/pull/1809)
- Added S3 Storage for Flows - [#1753](https://github.com/PrefectHQ/prefect/pull/1753)

### Enhancements

- Add `--rbac` flag to `prefect agent install` for Kubernetes Agent - [#1822](https://github.com/PrefectHQ/prefect/pull/1822)
- Add `prefect agent install` option to output `supervisord.conf` file for Local Agent - [#1819](https://github.com/PrefectHQ/prefect/pull/1819)
- Add convenience `parents()` and `children()` classmethods to all State objects for navigating the hierarchy - [#1784](https://github.com/PrefectHQ/prefect/pull/1784)
- Add new `not_all_skipped` trigger and set it as the default for merge tasks - [#1768](https://github.com/PrefectHQ/prefect/issues/1768)

### Task Library

- Azure Blob tasks now use newer `BlockBlobService` with connection string authentication - [#1831](https://github.com/PrefectHQ/prefect/pull/1831)

### Fixes

- Fix issue with `flow.visualize()` for mapped tasks which are skipped - [#1765](https://github.com/PrefectHQ/prefect/issues/1765)
- Fix issue with timeouts only being softly enforced - [#1145](https://github.com/PrefectHQ/prefect/issues/1145), [#1686](https://github.com/PrefectHQ/prefect/issues/1686)
- Log agent errors using `write_run_logs` instead of the deprecated `write_run_log` - [#1791](https://github.com/PrefectHQ/prefect/pull/1791)
- Fix issue with `flow.update()` not transferring constants - [#1785](https://github.com/PrefectHQ/prefect/pull/1785)

### Deprecations

- `flow.deploy` is deprecated in favor of `flow.register` - [#1819](https://github.com/PrefectHQ/prefect/pull/1819)

### Breaking Changes

- Default Flow storage is now `Local` instead of `Docker` - [#1819](https://github.com/PrefectHQ/prefect/pull/1819)
- Docker based `LocalAgent` is renamed `DockerAgent` - [#1819](https://github.com/PrefectHQ/prefect/pull/1819)
- `prefect agent start` now defaults to new `LocalAgent` - [#1819](https://github.com/PrefectHQ/prefect/pull/1819)

### Contributors

- None

## 0.7.3 <Badge text="beta" type="success"/>

Released on Nov 26, 2019.

### Features

- Add graceful cancellation hooks to Flow and Task runners - [#1758](https://github.com/PrefectHQ/prefect/pull/1758)

### Enhancements

- Add option to specify a run name for `cloud run` CLI command - [#1756](https://github.com/PrefectHQ/prefect/pull/1756)
- Add `work_stealing` option to `DaskKubernetesEnvironment` - [#1760](https://github.com/PrefectHQ/prefect/pull/1760)
- Improve heartbeat thread management - [#1770](https://github.com/PrefectHQ/prefect/pull/1770)
- Add unique scheduler Job name to `DaskKubernetesEnvironment` - [#1772](https://github.com/PrefectHQ/prefect/pull/1772)
- Add informative error when trying to map with the `LocalDaskExecutor` using processes - [#1777](https://github.com/PrefectHQ/prefect/pull/1777)

### Task Library

- None

### Fixes

- Fix issue with heartbeat thread deadlocking dask execution when using a `worker_client` - [#1750](https://github.com/PrefectHQ/prefect/pull/1750)
- Fix issue with Environments not calling `run_flow` on Environment stored on Flow object - [#1752](https://github.com/PrefectHQ/prefect/pull/1752)
- Fix issue with Docker build context when providing custom docker files - [#1762](https://github.com/PrefectHQ/prefect/pull/1762)

### Deprecations

- None

### Breaking Changes

- None

### Contributors

- None

## 0.7.2 <Badge text="beta" type="success"/>

Released on Nov 15, 2019.

### Features

- Allow users to provide a custom version group ID for controlling Cloud versioning - [#1665](https://github.com/PrefectHQ/prefect/issues/1665)
- Stop autogenerating constant tasks - [#1730](https://github.com/PrefectHQ/prefect/pull/1730)

### Enhancements

- Raise an informative error when context objects are pickled - [#1710](https://github.com/PrefectHQ/prefect/issues/1710)
- Add an option to pass in `run_name` to a flow run to override the auto-generated names when calling `create_flow_run` [#1661](https://github.com/PrefectHQ/cloud/pull/1661)
- Add informative logs in the event that a heartbeat thread dies - [#1721](https://github.com/PrefectHQ/prefect/pull/1721)
- Loosen Job spec requirements for `KubernetesJobEnvironment` - [#1713](https://github.com/PrefectHQ/prefect/pull/1713)
- Loosen `containerDefinitions` requirements for `FargateTaskEnvironment` - [#1713](https://github.com/PrefectHQ/prefect/pull/1713)
- Local Docker agent proactively fails flow runs if image cannot be pulled - [#1395](https://github.com/PrefectHQ/prefect/issues/1395)
- Add graceful keyboard interrupt shutdown for all agents - [#1731](https://github.com/PrefectHQ/prefect/pull/1731)
- `agent start` CLI command now allows for Agent kwargs - [#1737](https://github.com/PrefectHQ/prefect/pull/1737)
- Add users to specify a custom Dockerfile for Docker storage - [#1738](https://github.com/PrefectHQ/prefect/pull/1738)
- Expose `labels` kwarg in `flow.deploy` for convenient labeling of Flows - [#1742](https://github.com/PrefectHQ/prefect/pull/1742)

### Task Library

- None

### Fixes

- `FargateTaskEnvironment` now uses provided `family` for task definition naming - [#1713](https://github.com/PrefectHQ/prefect/pull/1713)
- Fix executor initialization missing `self` in `KubernetesJobEnvironment` - [#1713](https://github.com/PrefectHQ/prefect/pull/1713)
- Fix `identifier_label` not being generated on each run for Kubernetes based environments - [#1718](https://github.com/PrefectHQ/prefect/pull/1718)
- Fix issue where users could not override their user config path when deploying Docker to Cloud - [#1719](https://github.com/PrefectHQ/prefect/pull/1719)
- Respect order of inputs in merge - [#1736](https://github.com/~/1736)

### Deprecations

- None

### Breaking Changes

- None

### Contributors

- [Brett Naul](https://github.com/bnaul)

## 0.7.1 <Badge text="beta" type="success"/>

Released on Nov 5, 2019

### Features

- None

### Enhancements

- Add a `save`/`load` interface to Flows - [#1685](https://github.com/PrefectHQ/prefect/pull/1685), [#1695](https://github.com/PrefectHQ/prefect/pull/1695)
- Add option to specify `aws_session_token` for the `FargateTaskEnvironment` - [#1688](https://github.com/PrefectHQ/prefect/pull/1688)
- Add `EnvVarSecrets` for loading sensitive information from environment variables - [#1683](https://github.com/PrefectHQ/prefect/pull/1683)
- Add an informative version header to all Cloud client requests - [#1690](https://github.com/PrefectHQ/prefect/pull/1690)
- Auto-label Flow environments when using Local storage - [#1696](https://github.com/PrefectHQ/prefect/pull/1696)
- Batch upload logs to Cloud in a background thread for improved performance - [#1691](https://github.com/PrefectHQ/prefect/pull/1691)
- Include agent labels within each flow's configuration environment - [#1671](https://github.com/PrefectHQ/prefect/issues/1671)

### Task Library

- None

### Fixes

- Fix Fargate Agent access defaults and environment variable support - [#1687](https://github.com/PrefectHQ/prefect/pull/1687)
- Removed default python version for docker builds - [#1705](https://github.com/PrefectHQ/prefect/pull/1705)
- Attempt to install prefect in any docker image (if it is not already installed) - [#1704](https://github.com/PrefectHQ/prefect/pull/1704)
- Kubernetes Agent deployment yaml now respects new `prefecthq/prefect` image tagging convention - [#1707](https://github.com/PrefectHQ/prefect/pull/1707)

### Deprecations

- None

### Breaking Changes

- None

### Contributors

- None

## 0.7.0 To Affinity and Beyond <Badge text="beta" type="success"/>

Released October 29, 2019

### Features

- Flow Affinity: Environments and Agents now support labeling for execution specification - [#1651](https://github.com/PrefectHQ/prefect/pull/1651)
- Add new Secret Tasks for a pluggable and reusable Secrets API - [#1346](https://github.com/PrefectHQ/prefect/issues/1346), [#1587](https://github.com/PrefectHQ/prefect/issues/1587)

### Enhancements

- Add the ability to delete task tag limits using the client - [#1622](https://github.com/PrefectHQ/prefect/pull/1622)
- Adds an "Ask for help" button with a link to the prefect.io support page - [#1637](https://github.com/PrefectHQ/prefect/pull/1637)
- Reduces the size of the `prefecthq/prefect` Docker image by ~400MB, which is now the base Docker image used in Flows - [#1648](https://github.com/PrefectHQ/prefect/pull/1648)
- Add a new healthcheck for environment dependencies - [#1653](https://github.com/PrefectHQ/prefect/pull/1653)
- Add default 30 second timeout to Client requests - [#1672](https://github.com/PrefectHQ/prefect/pull/1672)

### Task Library

- Add new Secret Tasks for a pluggable and reusable Secrets API - [#1346](https://github.com/PrefectHQ/prefect/issues/1346), [#1587](https://github.com/PrefectHQ/prefect/issues/1587)
- Add support for directly passing credentials to task library tasks, instead of passing secret names - [#1667](https://github.com/PrefectHQ/prefect/pull/1673)

### Fixes

- Fix defaults for unspecified ARNs in the Fargate Agent - [#1634](https://github.com/PrefectHQ/prefect/pull/1634)
- Fix ShellTask return value on empty stdout - [#1632](https://github.com/PrefectHQ/prefect/pull/1632)
- Fix issue with some Cloud Secrets not being converted from strings - [#1655](https://github.com/PrefectHQ/prefect/pull/1655)
- Fix issue with Agent logging config setting not working - [#1657](https://github.com/PrefectHQ/prefect/pull/1657)
- Fix issue with SnowflakeQuery tasks not working - [#1663](https://github.com/PrefectHQ/prefect/pull/1663)

### Deprecations

- Tasks that accepted the name of a secret (often `credentials_secret`) will raise a deprecation warning - [#1667](https://github.com/PrefectHQ/prefect/pull/1673)

### Breaking Changes

- Fargate Agent now takes in all boto3 camel case arguments instead of specific snake case options - [#1649](https://github.com/PrefectHQ/prefect/pull/1649)
- `kubernetes` is no longer installed by default in deployed flow images - [#1653](https://github.com/PrefectHQ/prefect/pull/1653)
- Tasks that accepted the name of a secret (often `credentials_secret`) no longer have a default value for that argument, as it has been deprecated - [#1667](https://github.com/PrefectHQ/prefect/pull/1673)

### Contributors

- [Tobias Schmidt](https://github.com/royalts)

## 0.6.7 Oh Six Seven <Badge text="beta" type="success"/>

Released October 16, 2019

### Features

- Environments now allow for optional `on_start` and `on_exit` callbacks - [#1610](https://github.com/PrefectHQ/prefect/pull/1610)

### Enhancements

- Raise more informative error when calling `flow.visualize()` if Graphviz executable not installed - [#1602](https://github.com/PrefectHQ/prefect/pull/1602)
- Allow authentication to Azure Blob Storage with SAS token - [#1600](https://github.com/PrefectHQ/prefect/pull/1600)
- Additional debug logs to `Docker Container` and `Docker Image` tasks - [#920](https://github.com/PrefectHQ/prefect/issues/920)
- Changes to Fargate agent to support temporary credentials and IAM role based credentials within AWS compute such as a container or ec2 instance. [#1607](https://github.com/PrefectHQ/prefect/pull/1607)
- Local Secrets set through environment variable now retain their casing - [#1601](https://github.com/PrefectHQ/prefect/issues/1601)
- Agents can accept an optional `name` for logging and debugging - [#1612](https://github.com/PrefectHQ/prefect/pull/1612)
- Added AWS configuration options for Fargate Agent (task_role_arn, execution_role_arn) - [#1614](https://github.com/PrefectHQ/prefect/pull/1614)
- Change EmailTask to accept SMTP server settings as well as an email_from kwarg - [#1619](https://github.com/PrefectHQ/prefect/pull/1619)
- Add the ability to delete task tag limits using the client - [#1622](https://github.com/PrefectHQ/prefect/pull/1622)

### Task Library

- Add `return_all` kwarg to `ShellTask` for optionally returning all lines of stdout - [#1598](https://github.com/PrefectHQ/prefect/pull/1598)
- Add `CosmosDBCreateItem`, `CosmosDBReadItems`, `CosmosDBQueryItems` and for interacting with data stored on Azure Cosmos DB - [#1617](https://github.com/PrefectHQ/prefect/pull/1617)

### Fixes

- Fix issue with running local Flow without a schedule containing cached tasks - [#1599](https://github.com/PrefectHQ/prefect/pull/1599)
- Remove blank string for `task_run_id` in k8s resource manager - [#1604](https://github.com/PrefectHQ/prefect/pull/1604)
- Fix issue with merge task not working for pandas dataframes and numpy arrays - [#1609](https://github.com/PrefectHQ/prefect/pull/1609)

### Deprecations

- None

### Breaking Changes

- Local Secrets set through environment variable now retain their casing - [#1601](https://github.com/PrefectHQ/prefect/issues/1601)

### Contributors

- [Mark McDonald](https://github.com/mhmcdonal)
- [Sherman K](https://github.com/shrmnk)

## 0.6.6 Wait For It <Badge text="beta" type="success"/>

Released October 3, 2019

### Features

- Added `KubernetesJobEnvironment` - [#1548](https://github.com/PrefectHQ/prefect/pull/1548)
- Add ability to enforce Task concurrency limits by tag in Prefect Cloud - [#1570](https://github.com/PrefectHQ/prefect/pull/1570)
- Added `FargateTaskEnvironment` - [#1592](https://github.com/PrefectHQ/prefect/pull/1592)

### Enhancements

- Allow the `Client` to more gracefully handle failed login attempts on initialization - [#1535](https://github.com/PrefectHQ/prefect/pull/1535)
- Replace `DotDict` with `box.Box` - [#1518](https://github.com/PrefectHQ/prefect/pull/1518)
- Store `cached_inputs` on Failed states and call their result handlers if they were provided - [#1557](https://github.com/PrefectHQ/prefect/pull/1557)
- `raise_on_exception` no longer raises for Prefect Signals, as these are typically intentional / for control flow - [#1562](https://github.com/PrefectHQ/prefect/pull/1562)
- `run cloud` CLI command takes in optional `--parameters` as a file path pointing to a JSON file - [#1582](https://github.com/PrefectHQ/prefect/pull/1582)
- Always consider `Constant` tasks successful and unpack them immediately instead of submitting them for execution - [#1527](https://github.com/PrefectHQ/prefect/issues/1527)

### Task Library

- Add `BlobStorageDownload` and `BlobStorageUpload` for interacting with data stored on Azure Blob Storage - [#1538](https://github.com/PrefectHQ/prefect/pull/1538)
- Loosen Kubernetes Tasks' requirement of an API secret key - [#1559](https://github.com/PrefectHQ/prefect/pull/1559)
- Add tasks for working in Azure Machine Learning Serviec with Datastores and Datasets - [#1590](https://github.com/PrefectHQ/prefect/pull/1590)

### Fixes

- Fix issue with certain Pause / Resume / Retry pipelines retrying indefinitely - [#1177](https://github.com/PrefectHQ/prefect/issues/1177)
- Kubernetes Agent deployment YAML generation defaults to local Prefect version - [#1573](https://github.com/PrefectHQ/prefect/pull/1573)
- Fix issue with custom result handlers not working when called in `cached_inputs` - [#1585](https://github.com/PrefectHQ/prefect/pull/1585)

### Deprecations

- None

### Breaking Changes

- None

### Contributors

- [Fredrik Sannholm](https://github.com/frsann)

## 0.6.5 Agents of Environmental Change <Badge text="beta" type="success"/>

Released September 20, 2019

### Features

- Added Fargate agent - [#1521](https://github.com/PrefectHQ/prefect/pull/1521)
- Custom user-written environments can be deployed to Prefect Cloud - [#1534](https://github.com/PrefectHQ/prefect/pull/1534), [#1537](https://github.com/PrefectHQ/prefect/pull/1537)

### Enhancements

- Allow for Agents to correctly run in environments with differently calibrated clocks - [#1402](https://github.com/PrefectHQ/prefect/issues/1402)
- Refactor `RemoteEnvironment` to utilize the `get_flow` storage interface - [#1476](https://github.com/PrefectHQ/prefect/issues/1476)
- Ensure Task logger is available in context throughout every pipeline step of the run - [#1509](https://github.com/PrefectHQ/prefect/issues/1509)
- Skip Docker registry pushing and pulling on empty `registry_url` attribute - [#1525](https://github.com/PrefectHQ/prefect/pull/1525)
- Agents now log platform errors to flow runs which cannot deploy - [#1528](https://github.com/PrefectHQ/prefect/pull/1528)
- Updating `ShellTask` to work more like Airflow Bash Operator for streaming logs and returning values - [#1451](https://github.com/PrefectHQ/prefect/pull/1451)
- Agents now have a verbose/debug logging option for granular output - [#1532](https://github.com/PrefectHQ/prefect/pull/1532)
- `DaskKubernetesEnvironment` now allows for custom scheduler and worker specs - [#1543](https://github.com/PrefectHQ/prefect/pull/1534), [#1537](https://github.com/PrefectHQ/prefect/pull/1537)

### Task Library

- None

### Fixes

- Fix map error by removing `imagePullSecrets` from Kubernetes Agent install if not provided - [#1524](https://github.com/PrefectHQ/prefect/pull/1524)
- Fix issue with two INFO logs not being associated with the Task Run in Cloud - [#1526](https://github.com/PrefectHQ/prefect/pull/1526)
- `execute` CLI command can now load custom environments off of the flow object - [#1534](https://github.com/PrefectHQ/prefect/pull/1534)

### Deprecations

- None

### Breaking Changes

- Update `ShellTask` to return only the last line of stdout, as a string - [#1451](https://github.com/PrefectHQ/prefect/pull/1451)

### Contributors

- [Braun Reyes](https://github.com/braunreyes)

## 0.6.4 I installed Docker on a Windows machine and all I got was this release <Badge text="beta" type="success"/>

Released September 10, 2019

### Features

- Improve Windows compatibility for local development and deploying to Prefect Cloud - [#1441](https://github.com/PrefectHQ/prefect/pull/1441), [#1456](https://github.com/PrefectHQ/prefect/pull/1456), [#1465](https://github.com/PrefectHQ/prefect/pull/1465), [#1466](https://github.com/PrefectHQ/prefect/pull/1466)

### Enhancements

- Add OS platform check to Local Agent for running on Windows machines - [#1441](https://github.com/PrefectHQ/prefect/pull/1441)
- Add `--base-url` argument for Docker daemons to `agent start` CLI command - [#1441](https://github.com/PrefectHQ/prefect/pull/1441)
- Add environment labels for organizing / tagging different Flow execution environments - [#1438](https://github.com/PrefectHQ/prefect/issues/1438)
- Use `-U` option when installing `prefect` in Docker containers to override base image version - [#1461](https://github.com/PrefectHQ/prefect/pull/1461)
- Remove restriction that prevented `DotDict` classes from having keys that shadowed dict methods - [#1462](https://github.com/PrefectHQ/prefect/pull/1462)
- Added livenessProbe to Kubernetes Agent - [#1474](https://github.com/PrefectHQ/prefect/pull/1474)
- Ensure external Dask Clusters do not require Prefect Cloud environment variables to run Cloud flows - [#1481](https://github.com/PrefectHQ/prefect/pull/1481)

### Task Library

- None

### Fixes

- Fix incorrect import in `DaskKubernetesEnvironment` job template - [#1458](https://github.com/PrefectHQ/prefect/pull/1458)
- Raise error on Agents started without an appropriate API token - [#1459](https://github.com/PrefectHQ/prefect/pull/1459)
- Fix bug when calling `as_nested_dict` on `DotDicts` with an `items` key - [#1462](https://github.com/PrefectHQ/prefect/pull/1462)
- Fix `--resource-manager` flag on agent install invalidating `imagePullSecrets` - [#1469](https://github.com/PrefectHQ/prefect/pull/1469)
- Fix issue with user-written result handlers in Prefect Cloud preventing some states from being set - [#1480](https://github.com/PrefectHQ/prefect/pull/1480)

### Deprecations

- None

### Breaking Changes

- None

### Contributors

- [Joe Schmid](https://github.com/joeschmid)
- [Brett Naul](https://github.com/bnaul)

## 0.6.3 Retry Release <Badge text="beta" type="success"/>

Released August 30, 2019

Maintenance release.

### Fixes

- Fix issue with reduced mapped tasks not respecting retries - [#1436](https://github.com/PrefectHQ/prefect/issues/1436)

## 0.6.2 Onboards and Upwards <Badge text="beta" type="success"/>

Released August 30, 2019

### Features

- Added Local, Kubernetes, and Nomad agents - [#1341](https://github.com/PrefectHQ/prefect/pull/1341)
- Add the ability for Tasks to sequentially loop - [#1356](https://github.com/PrefectHQ/prefect/pull/1356)

### Enhancements

- Adds a copy to clipboard button for codeblocks - [#213](https://github.com/prefecthq/prefect/issues/213)
- Updates Vuepress to v1.0.3 - [#770](https://github.com/prefecthq/prefect/issues/770)
- Introduce configurable default for storage class on Flows - [#1044](https://github.com/PrefectHQ/prefect/issues/1044)
- Allow for min and max workers to be specified in `DaskKubernetesEnvironment` - [#1338](https://github.com/PrefectHQ/prefect/pulls/1338)
- Use task and flow names for corresponding logger names for better organization - [#1355](https://github.com/PrefectHQ/prefect/pull/1355)
- `Paused` states subclass `Scheduled` and can have predefined expirations - [#1375](https://github.com/PrefectHQ/prefect/pull/1375)
- Introduce new Flow health checks prior to Cloud deployment - [#1372](https://github.com/PrefectHQ/prefect/issues/1372)
- Improve logging functionality to include tracebacks - [#1374](https://github.com/PrefectHQ/prefect/issues/1374)
- Improve CLI user experience while working with Cloud - [#1384](https://github.com/PrefectHQ/prefect/pull/1384/)
- Users can now create projects from the CLI - [#1388](https://github.com/PrefectHQ/prefect/pull/1388)
- Add a health check to confirm that serialized flows are valid prior to Cloud deploy - [#1397](https://github.com/PrefectHQ/prefect/pull/1397)
- Add `task_slug`, `flow_id`, and `flow_run_id` to context - [#1405](https://github.com/PrefectHQ/prefect/pull/1405)
- Support persistent `scheduled_start_time` for scheduled flow runs when run locally with `flow.run()` - [#1418](https://github.com/PrefectHQ/prefect/pull/1418), [#1429](https://github.com/PrefectHQ/prefect/pull/1429)
- Add `task_args` to `Task.map` - [#1390](https://github.com/PrefectHQ/prefect/issues/1390)
- Add auth flows for `USER`-scoped Cloud API tokens - [#1423](https://github.com/PrefectHQ/prefect/pull/1423)
- Add `AzureResultHandler` for handling results to / from Azure Blob storage containers - [#1421](https://github.com/PrefectHQ/prefect/pull/1421)
- Add new configurable `LocalDaskExecutor` - [#1336](https://github.com/PrefectHQ/prefect/issues/1336)
- Add CLI commands for working with Prefect Cloud auth - [#1431](https://github.com/PrefectHQ/prefect/pull/1431)

### Task Library

- Add new `SnowflakeQuery` task for using snowflake data warehouse - [#1113](https://github.com/PrefectHQ/prefect/issues/1113)

### Fixes

- Fix issue with Docker storage not respecting user-provided image names - [#1335](https://github.com/PrefectHQ/prefect/pull/1335)
- Fix issue with local retries in Cloud not always running in-process - [#1348](https://github.com/PrefectHQ/prefect/pull/1348)

### Deprecations

- Rename `SynchronousExecutor` as `LocalDaskExecutor` - [#1434](https://github.com/PrefectHQ/prefect/pull/1434)

### Breaking Changes

- Rename `CloudEnvironment` to `DaskKubernetesEnvironment` - [#1250](https://github.com/PrefectHQ/prefect/issues/1250)
- Remove unused `queue` method from all executors - [#1434](https://github.com/PrefectHQ/prefect/pull/1434)

### Contributors

- [Alex Kravetz](http://github.com/akravetz)

## 0.6.1 Prefect Timing <Badge text="beta" type="success"/>

Released August 8, 2019

### Features

- Introduce new `flows.checkpointing` configuration setting for checkpointing Tasks in local execution - [#1283](https://github.com/PrefectHQ/prefect/pull/1283)
- Introduce new, flexible `Schedule` objects - [#1320](https://github.com/PrefectHQ/prefect/pull/1320)

### Enhancements

- Allow passing of custom headers in `Client` calls - [#1255](https://github.com/PrefectHQ/prefect/pull/1255)
- Autogenerate informative names and tags for Docker images built for Flow storage - [#1237](https://github.com/PrefectHQ/prefect/issues/1237)
- Allow mixed-case configuration keys (environment variables are interpolated as lowercase) - [#1288](https://github.com/PrefectHQ/prefect/issues/1288)
- Ensure state handler errors are logged informatively - [#1326](https://github.com/PrefectHQ/prefect/issues/1326)

### Task Library

- Add `BigQueryLoadGoogleCloudStorage` task for loading data into BigQuery from Google Cloud Storage [#1317](https://github.com/PrefectHQ/prefect/pull/1317)

### Fixes

- Fix issue with logs not always arriving in long-standing Dask clusters - [#1244](https://github.com/PrefectHQ/prefect/pull/1244)
- Fix issue with `BuildImage` docker task not actually running to completion - [#1243](https://github.com/PrefectHQ/prefect/issues/1243)
- Fix `run --logs` CLI command not exiting on flow run finished state - [#1319](https://github.com/PrefectHQ/prefect/pull/1319)

### Deprecations

- `OneTimeSchedule` and `UnionSchedule` are deprecated, but remain callable as convenience functions - [#1320](https://github.com/PrefectHQ/prefect/pull/1320)
- Old-style schedules can be deserialized as new-style schedules, but support will eventually be dropped - [#1320](https://github.com/PrefectHQ/prefect/pull/1320)

### Breaking Changes

- `prefect.Client.graphql()` and `prefect.Client.post()` now use an explicit keyword, not `**kwargs`, for variables or parameters - [#1259](https://github.com/PrefectHQ/prefect/pull/1259)
- `auth add` CLI command replaced with `auth login` - [#1319](https://github.com/PrefectHQ/prefect/pull/1319)

### Contributors

- None

## 0.6.0 Cloud Ready <Badge text="beta" type="success"/>

Released July 16, 2019

### Features

- Add the Prefect CLI for working with core objects both locally and in cloud - [#1059](https://github.com/PrefectHQ/prefect/pull/1059)
- Add RemoteEnvironment for simple executor based executions - [#1215](https://github.com/PrefectHQ/prefect/pull/1215)
- Add the ability to share caches across Tasks and Flows - [#1222](https://github.com/PrefectHQ/prefect/pull/1222)
- Add the ability to submit tasks to specific dask workers for task / worker affinity - [#1229](https://github.com/PrefectHQ/prefect/pull/1229)

### Enhancements

- Refactor mapped caching to be independent of order - [#1082](https://github.com/PrefectHQ/prefect/issues/1082)
- Refactor caching to allow for caching across multiple runs - [#1082](https://github.com/PrefectHQ/prefect/issues/1082)
- Allow for custom secret names in Result Handlers - [#1098](https://github.com/PrefectHQ/prefect/issues/1098)
- Have `execute cloud-flow` CLI immediately set the flow run state to `Failed` if environment fails - [#1122](https://github.com/PrefectHQ/prefect/pull/1122)
- Validate configuration objects on initial load - [#1136](https://github.com/PrefectHQ/prefect/pull/1136)
- Add `auto_generated` property to Tasks for convenient filtering - [#1135](https://github.com/PrefectHQ/prefect/pull/1135)
- Disable dask work-stealing in Kubernetes via scheduler config - [#1166](https://github.com/PrefectHQ/prefect/pull/1166)
- Implement backoff retry settings on Client calls - [#1187](https://github.com/PrefectHQ/prefect/pull/1187)
- Explicitly set Dask keys for a better Dask visualization experience - [#1218](https://github.com/PrefectHQ/prefect/issues/1218)
- Implement a local cache which persists for the duration of a Python session - [#1221](https://github.com/PrefectHQ/prefect/issues/1221)
- Implement in-process retries for Cloud Tasks which request retry in less than one minute - [#1228](https://github.com/PrefectHQ/prefect/pull/1228)
- Support `Client.login()` with API tokens - [#1240](https://github.com/PrefectHQ/prefect/pull/1240)
- Add live log streaming for `prefect run cloud` command - [#1241](https://github.com/PrefectHQ/prefect/pull/1241)

### Task Library

- Add task to trigger AWS Step function workflow [#1012](https://github.com/PrefectHQ/prefect/issues/1012)
- Add task to copy files within Google Cloud Storage - [#1206](https://github.com/PrefectHQ/prefect/pull/1206)
- Add task for downloading files from Dropbox - [#1205](https://github.com/PrefectHQ/prefect/pull/1205)

### Fixes

- Fix issue with mapped caching in Prefect Cloud - [#1096](https://github.com/PrefectHQ/prefect/pull/1096)
- Fix issue with Result Handlers deserializing incorrectly in Cloud - [#1112](https://github.com/PrefectHQ/prefect/issues/1112)
- Fix issue caused by breaking change in `marshmallow==3.0.0rc7` - [#1151](https://github.com/PrefectHQ/prefect/pull/1151)
- Fix issue with passing results to Prefect signals - [#1163](https://github.com/PrefectHQ/prefect/issues/1163)
- Fix issue with `flow.update` not preserving mapped edges - [#1164](https://github.com/PrefectHQ/prefect/issues/1164)
- Fix issue with Parameters and Context not being raw dictionaries - [#1186](https://github.com/PrefectHQ/prefect/issues/1186)
- Fix issue with asynchronous, long-running mapped retries in Prefect Cloud - [#1208](https://github.com/PrefectHQ/prefect/pull/1208)
- Fix issue with automatically applied collections to task call arguments when using the imperative API - [#1211](https://github.com/PrefectHQ/prefect/issues/1211)

### Breaking Changes

- The CLI command `prefect execute-flow` and `prefect execute-cloud-flow` no longer exist - [#1059](https://github.com/PrefectHQ/prefect/pull/1059)
- The `slack_notifier` state handler now uses a `webhook_secret` kwarg to pull the URL from a Secret - [#1075](https://github.com/PrefectHQ/prefect/issues/1075)
- Use GraphQL for Cloud logging - [#1193](https://github.com/PrefectHQ/prefect/pull/1193)
- Remove the `CloudResultHandler` default result handler - [#1198](https://github.com/PrefectHQ/prefect/pull/1198)
- Rename `LocalStorage` to `Local` - [#1236](https://github.com/PrefectHQ/prefect/pull/1236)

### Contributors

- [Kwangyoun Jung](https://github.com/initialkommit)
- [Anes Benmerzoug](https://github.com/AnesBenmerzoug)

## 0.5.5 Season 8 <Badge text="beta" type="success"/>

Released May 31, 2019

Bugfix to address an unpinned dependency

## 0.5.4 A Release Has No Name <Badge text="beta" type="success"/>

Released May 28, 2019

### Features

- Add new `UnionSchedule` for combining multiple schedules, allowing for complex schedule specifications - [#428](https://github.com/PrefectHQ/prefect/issues/428)
- Allow for Cloud users to securely pull Docker images from private registries - [#1028](https://github.com/PrefectHQ/prefect/pull/1028)

### Enhancements

- Add `prefect_version` kwarg to `Docker` storage for controlling the version of prefect installed into your containers - [#1010](https://github.com/PrefectHQ/prefect/pull/1010), [#533](https://github.com/PrefectHQ/prefect/issues/533)
- Warn users if their Docker storage base image uses a different python version than their local machine - [#999](https://github.com/PrefectHQ/prefect/issues/999)
- Add flow run id to k8s labels on Cloud Environment jobs / pods for easier filtering in deployment - [#1016](https://github.com/PrefectHQ/prefect/pull/1016)
- Allow for `SlackTask` to pull the Slack webhook URL from a custom named Secret - [#1023](https://github.com/PrefectHQ/prefect/pull/1023)
- Raise informative errors when Docker storage push / pull fails - [#1029](https://github.com/PrefectHQ/prefect/issues/1029)
- Standardized `__repr__`s for various classes, to remove inconsistencies - [#617](https://github.com/PrefectHQ/prefect/issues/617)
- Allow for use of local images in Docker storage - [#1052](https://github.com/PrefectHQ/prefect/pull/1052)
- Allow for doc tests and doc generation to run without installing `all_extras` - [#1057](https://github.com/PrefectHQ/prefect/issues/1057)

### Task Library

- Add task for creating new branches in a GitHub repository - [#1011](https://github.com/PrefectHQ/prefect/pull/1011)
- Add tasks to create, delete, invoke, and list AWS Lambda functions [#1009](https://github.com/PrefectHQ/prefect/issues/1009)
- Add tasks for integration with spaCy pipelines [#1018](https://github.com/PrefectHQ/prefect/issues/1018)
- Add tasks for querying Postgres database [#1022](https://github.com/PrefectHQ/prefect/issues/1022)
- Add task for waiting on a Docker container to run and optionally raising for nonzero exit code - [#1061](https://github.com/PrefectHQ/prefect/pull/1061)
- Add tasks for communicating with Redis [#1021](https://github.com/PrefectHQ/prefect/issues/1021)

### Fixes

- Ensure that state change handlers are called even when unexpected initialization errors occur - [#1015](https://github.com/PrefectHQ/prefect/pull/1015)
- Fix an issue where a mypy assert relied on an unavailable import - [#1034](https://github.com/PrefectHQ/prefect/pull/1034)
- Fix an issue where user configurations were loaded after config interpolation had already taken place - [#1037](https://github.com/PrefectHQ/prefect/pull/1037)
- Fix an issue with saving a flow visualization to a file from a notebook - [#1056](https://github.com/PrefectHQ/prefect/pull/1056)
- Fix an issue in which mapped tasks incorrectly tried to run when their upstream was skipped - [#1068](https://github.com/PrefectHQ/prefect/issues/1068)
- Fix an issue in which mapped tasks were not using their caches locally - [#1067](https://github.com/PrefectHQ/prefect/issues/1067)

### Breaking Changes

- Changed the signature of `configuration.load_configuration()` - [#1037](https://github.com/PrefectHQ/prefect/pull/1037)
- Local Secrets now raise `ValueError`s when not found in context - [#1047](https://github.com/PrefectHQ/prefect/pull/1047)

### Contributors

- [Zach Angell](https://github.com/zangell44)
- [Nanda H Krishna](https://nandahkrishna.me)
- [Brett Naul](https://github.com/bnaul)
- [Jeremiah Lewis](https://github.com/jlewis91)
- [Dave Hirschfeld](https://github.com/dhirschfeld)

## 0.5.3 The Release is Bright and Full of Features <Badge text="beta" type="success"/>

Released May 7, 2019

### Features

- Add new `Storage` and `Environment` specifications - [#936](https://github.com/PrefectHQ/prefect/pull/936), [#956](https://github.com/PrefectHQ/prefect/pull/956)

### Enhancements

- Flow now has optional `storage` keyword - [#936](https://github.com/PrefectHQ/prefect/pull/936)
- Flow `environment` argument now defaults to a `CloudEnvironment` - [#936](https://github.com/PrefectHQ/prefect/pull/936)
- `Queued` states accept `start_time` arguments - [#955](https://github.com/PrefectHQ/prefect/pull/955)
- Add new `Bytes` and `Memory` storage classes for local testing - [#956](https://github.com/PrefectHQ/prefect/pull/956), [#961](https://github.com/PrefectHQ/prefect/pull/961)
- Add new `LocalEnvironment` execution environment for local testing - [#957](https://github.com/PrefectHQ/prefect/pull/957)
- Add new `Aborted` state for Flow runs which are cancelled by users - [#959](https://github.com/PrefectHQ/prefect/issues/959)
- Added an `execute-cloud-flow` CLI command for working with cloud deployed flows - [#971](https://github.com/PrefectHQ/prefect/pull/971)
- Add new `flows.run_on_schedule` configuration option for affecting the behavior of `flow.run` - [#972](https://github.com/PrefectHQ/prefect/issues/972)
- Allow for Tasks with `manual_only` triggers to be root tasks - [#667](https://github.com/PrefectHQ/prefect/issues/667)
- Allow compression of serialized flows [#993](https://github.com/PrefectHQ/prefect/pull/993)
- Allow for serialization of user written result handlers - [#623](https://github.com/PrefectHQ/prefect/issues/623)
- Allow for state to be serialized in certain triggers and cache validators - [#949](https://github.com/PrefectHQ/prefect/issues/949)
- Add new `filename` keyword to `flow.visualize` for automatically saving visualizations - [#1001](https://github.com/PrefectHQ/prefect/issues/1001)
- Add new `LocalStorage` option for storing Flows locally - [#1006](https://github.com/PrefectHQ/prefect/pull/1006)

### Task Library

- None

### Fixes

- Fix Docker storage not pulling correct flow path - [#968](https://github.com/PrefectHQ/prefect/pull/968)
- Fix `run_flow` loading to decode properly by use cloudpickle - [#978](https://github.com/PrefectHQ/prefect/pull/978)
- Fix Docker storage for handling flow names with spaces and weird characters - [#969](https://github.com/PrefectHQ/prefect/pull/969)
- Fix non-deterministic issue with mapping in the DaskExecutor - [#943](https://github.com/PrefectHQ/prefect/issues/943)

### Breaking Changes

- Remove `flow.id` and `task.id` attributes - [#940](https://github.com/PrefectHQ/prefect/pull/940)
- Removed old WIP environments - [#936](https://github.com/PrefectHQ/prefect/pull/936)
  (_Note_: Changes from [#936](https://github.com/PrefectHQ/prefect/pull/936) regarding environments don't break any Prefect code because environments weren't used yet outside of Cloud.)
- Update `flow.deploy` and `client.deploy` to use `set_schedule_active` kwarg to match Cloud - [#991](https://github.com/PrefectHQ/prefect/pull/991)
- Removed `Flow.generate_local_task_ids()` - [#992](#https://github.com/PrefectHQ/prefect/pull/992)

### Contributors

- None

## 0.5.2 Unredacted <Badge text="beta" type="success"/>

Released April 19, 2019

### Features

- Implement two new triggers that allow for specifying bounds on the number of failures or successes - [#933](https://github.com/PrefectHQ/prefect/issues/933)

### Enhancements

- `DaskExecutor(local_processes=True)` supports timeouts - [#886](https://github.com/PrefectHQ/prefect/issues/886)
- Calling `Secret.get()` from within a Flow context raises an informative error - [#927](https://github.com/PrefectHQ/prefect/issues/927)
- Add new keywords to `Task.set_upstream` and `Task.set_downstream` for handling keyed and mapped dependencies - [#823](https://github.com/PrefectHQ/prefect/issues/823)
- Downgrade default logging level to "INFO" from "DEBUG" - [#935](https://github.com/PrefectHQ/prefect/pull/935)
- Add start times to queued states - [#937](https://github.com/PrefectHQ/prefect/pull/937)
- Add `is_submitted` to states - [#944](https://github.com/PrefectHQ/prefect/pull/944)
- Introduce new `ClientFailed` state - [#938](https://github.com/PrefectHQ/prefect/issues/938)

### Task Library

- Add task for sending Slack notifications via Prefect Slack App - [#932](https://github.com/PrefectHQ/prefect/issues/932)

### Fixes

- Fix issue with timeouts behaving incorrectly with unpickleable objects - [#886](https://github.com/PrefectHQ/prefect/issues/886)
- Fix issue with Flow validation being performed even when eager validation was turned off - [#919](https://github.com/PrefectHQ/prefect/issues/919)
- Fix issue with downstream tasks with `all_failed` triggers running if an upstream Client call fails in Cloud - [#938](https://github.com/PrefectHQ/prefect/issues/938)

### Breaking Changes

- Remove `prefect make user config` from cli commands - [#904](https://github.com/PrefectHQ/prefect/issues/904)
- Change `set_schedule_active` keyword in Flow deployments to `set_schedule_inactive` to match Cloud - [#941](https://github.com/PrefectHQ/prefect/pull/941)

### Contributors

- None

## 0.5.1 It Takes a Village <Badge text="beta" type="success"/>

Released April 4, 2019

### Features

- API reference documentation is now versioned - [#270](https://github.com/PrefectHQ/prefect/issues/270)
- Add `S3ResultHandler` for handling results to / from S3 buckets - [#879](https://github.com/PrefectHQ/prefect/pull/879)
- Add ability to use `Cached` states across flow runs in Cloud - [#885](https://github.com/PrefectHQ/prefect/pull/885)

### Enhancements

- Bump to latest version of `pytest` (4.3) - [#814](https://github.com/PrefectHQ/prefect/issues/814)
- `Client.deploy` accepts optional `build` kwarg for avoiding building Flow environment - [#876](https://github.com/PrefectHQ/prefect/pull/876)
- Bump `distributed` to 1.26.1 for enhanced security features - [#878](https://github.com/PrefectHQ/prefect/pull/878)
- Local secrets automatically attempt to load secrets as JSON - [#883](https://github.com/PrefectHQ/prefect/pull/883)
- Add task logger to context for easily creating custom logs during task runs - [#884](https://github.com/PrefectHQ/prefect/issues/884)

### Task Library

- Add `ParseRSSFeed` for parsing a remote RSS feed - [#856](https://github.com/PrefectHQ/prefect/pull/856)
- Add tasks for working with Docker containers and imaged - [#864](https://github.com/PrefectHQ/prefect/pull/864)
- Add task for creating a BigQuery table - [#895](https://github.com/PrefectHQ/prefect/pull/895)

### Fixes

- Only checkpoint tasks if running in cloud - [#839](https://github.com/PrefectHQ/prefect/pull/839), [#854](https://github.com/PrefectHQ/prefect/pull/854)
- Adjusted small flake8 issues for names, imports, and comparisons - [#849](https://github.com/PrefectHQ/prefect/pull/849)
- Fix bug preventing `flow.run` from properly using cached tasks - [#861](https://github.com/PrefectHQ/prefect/pull/861)
- Fix tempfile usage in `flow.visualize` so that it runs on Windows machines - [#858](https://github.com/PrefectHQ/prefect/issues/858)
- Fix issue caused by Python 3.5.2 bug for Python 3.5.2 compatibility - [#857](https://github.com/PrefectHQ/prefect/issues/857)
- Fix issue in which `GCSResultHandler` was not pickleable - [#879](https://github.com/PrefectHQ/prefect/pull/879)
- Fix issue with automatically converting callables and dicts to tasks - [#894](https://github.com/PrefectHQ/prefect/issues/894)

### Breaking Changes

- Change the call signature of `Dict` task from `run(**task_results)` to `run(keys, values)` - [#894](https://github.com/PrefectHQ/prefect/issues/894)

### Contributors

- [ColCarroll](https://github.com/ColCarroll)
- [dhirschfeld](https://github.com/dhirschfeld)
- [BasPH](https://github.com/BasPH)
- [Miloš Garunović](https://github.com/milosgarunovic)
- [Nash Taylor](https://github.com/ntaylorwss)

## 0.5.0 Open Source Launch! <Badge text="beta" type="success"/>

Released March 24, 2019

### Features

- Add `checkpoint` option for individual `Task`s, as well as a global `checkpoint` config setting for storing the results of Tasks using their result handlers - [#649](https://github.com/PrefectHQ/prefect/pull/649)
- Add `defaults_from_attrs` decorator to easily construct `Task`s whose attributes serve as defaults for `Task.run` - [#293](https://github.com/PrefectHQ/prefect/issues/293)
- Environments follow new hierarchy (PIN-3) - [#670](https://github.com/PrefectHQ/prefect/pull/670)
- Add `OneTimeSchedule` for one-time execution at a specified time - [#680](https://github.com/PrefectHQ/prefect/pull/680)
- `flow.run` is now a blocking call which will run the Flow, on its schedule, and execute full state-based execution (including retries) - [#690](https://github.com/PrefectHQ/prefect/issues/690)
- Pre-populate `prefect.context` with various formatted date strings during execution - [#704](https://github.com/PrefectHQ/prefect/pull/704)
- Add ability to overwrite task attributes such as "name" when calling tasks in the functional API - [#717](https://github.com/PrefectHQ/prefect/issues/717)
- Release Prefect Core under the Apache 2.0 license - [#762](https://github.com/PrefectHQ/prefect/pull/762)

### Enhancements

- Refactor all `State` objects to store fully hydrated `Result` objects which track information about how results should be handled - [#612](https://github.com/PrefectHQ/prefect/pull/612), [#616](https://github.com/PrefectHQ/prefect/pull/616)
- Add `google.cloud.storage` as an optional extra requirement so that the `GCSResultHandler` can be exposed better - [#626](https://github.com/PrefectHQ/prefect/pull/626)
- Add a `start_time` check for Scheduled flow runs, similar to the one for Task runs - [#605](https://github.com/PrefectHQ/prefect/issues/605)
- Project names can now be specified for deployments instead of IDs - [#633](https://github.com/PrefectHQ/prefect/pull/633)
- Add a `createProject` mutation function to the client - [#633](https://github.com/PrefectHQ/prefect/pull/633)
- Add timestamp to auto-generated API docs footer - [#639](https://github.com/PrefectHQ/prefect/pull/639)
- Refactor `Result` interface into `Result` and `SafeResult` - [#649](https://github.com/PrefectHQ/prefect/pull/649)
- The `manual_only` trigger will pass if `resume=True` is found in context, which indicates that a `Resume` state was passed - [#664](https://github.com/PrefectHQ/prefect/issues/664)
- Added DockerOnKubernetes environment (PIN-3) - [#670](https://github.com/PrefectHQ/prefect/pull/670)
- Added Prefect docker image (PIN-3) - [#670](https://github.com/PrefectHQ/prefect/pull/670)
- `defaults_from_attrs` now accepts a splatted list of arguments - [#676](https://github.com/PrefectHQ/prefect/issues/676)
- Add retry functionality to `flow.run(on_schedule=True)` for local execution - [#680](https://github.com/PrefectHQ/prefect/pull/680)
- Add `helper_fns` keyword to `ShellTask` for pre-populating helper functions to commands - [#681](https://github.com/PrefectHQ/prefect/pull/681)
- Convert a few DEBUG level logs to INFO level logs - [#682](https://github.com/PrefectHQ/prefect/issues/682)
- Added DaskOnKubernetes environment (PIN-3) - [#695](https://github.com/PrefectHQ/prefect/pull/695)
- Load `context` from Cloud when running flows - [#699](https://github.com/PrefectHQ/prefect/pull/699)
- Add `Queued` state - [#705](https://github.com/PrefectHQ/prefect/issues/705)
- `flow.serialize()` will always serialize its environment, regardless of `build` - [#696](https://github.com/PrefectHQ/prefect/issues/696)
- `flow.deploy()` now raises an informative error if your container cannot deserialize the Flow - [#711](https://github.com/PrefectHQ/prefect/issues/711)
- Add `_MetaState` as a parent class for states that modify other states - [#726](https://github.com/PrefectHQ/prefect/pull/726)
- Add `flow` keyword argument to `Task.set_upstream()` and `Task.set_downstream()` - [#749](https://github.com/PrefectHQ/prefect/pull/749)
- Add `is_retrying()` helper method to all `State` objects - [#753](https://github.com/PrefectHQ/prefect/pull/753)
- Allow for state handlers which return `None` - [#753](https://github.com/PrefectHQ/prefect/pull/753)
- Add daylight saving time support for `CronSchedule` - [#729](https://github.com/PrefectHQ/prefect/pull/729)
- Add `idempotency_key` and `context` arguments to `Client.create_flow_run` - [#757](https://github.com/PrefectHQ/prefect/issues/757)
- Make `EmailTask` more secure by pulling credentials from secrets - [#706](https://github.com/PrefectHQ/prefect/issues/706)

### Task Library

- Add `GCSUpload` and `GCSDownload` for uploading / retrieving string data to / from Google Cloud Storage - [#673](https://github.com/PrefectHQ/prefect/pull/673)
- Add `BigQueryTask` and `BigQueryInsertTask` for executing queries against BigQuery tables and inserting data - [#678](https://github.com/PrefectHQ/prefect/pull/678), [#685](https://github.com/PrefectHQ/prefect/pull/685)
- Add `FilterTask` for filtering out lists of results - [#637](https://github.com/PrefectHQ/prefect/issues/637)
- Add `S3Download` and `S3Upload` for interacting with data stored on AWS S3 - [#692](https://github.com/PrefectHQ/prefect/issues/692)
- Add `AirflowTask` and `AirflowTriggerDAG` tasks to the task library for running individual Airflow tasks / DAGs - [#735](https://github.com/PrefectHQ/prefect/issues/735)
- Add `OpenGitHubIssue` and `CreateGitHubPR` tasks for interacting with GitHub repositories - [#771](https://github.com/PrefectHQ/prefect/pull/771)
- Add Kubernetes tasks for deployments, jobs, pods, and services - [#779](https://github.com/PrefectHQ/prefect/pull/779)
- Add Airtable tasks - [#803](https://github.com/PrefectHQ/prefect/pull/803)
- Add Twitter tasks - [#803](https://github.com/PrefectHQ/prefect/pull/803)
- Add `GetRepoInfo` for pulling GitHub repository information - [#816](https://github.com/PrefectHQ/prefect/pull/816)

### Fixes

- Fix edge case in doc generation in which some `Exception`s' call signature could not be inspected - [#513](https://github.com/PrefectHQ/prefect/issues/513)
- Fix bug in which exceptions raised within flow runner state handlers could not be sent to Cloud - [#628](https://github.com/PrefectHQ/prefect/pull/628)
- Fix issue wherein heartbeats were not being called on a fixed interval - [#669](https://github.com/PrefectHQ/prefect/pull/669)
- Fix issue wherein code blocks inside of method docs couldn't use `**kwargs` - [#658](https://github.com/PrefectHQ/prefect/issues/658)
- Fix bug in which Prefect-generated Keys for S3 buckets were not properly converted to strings - [#698](https://github.com/PrefectHQ/prefect/pull/698)
- Fix next line after Docker Environment push/pull from overwriting progress bar - [#702](https://github.com/PrefectHQ/prefect/pull/702)
- Fix issue with `JinjaTemplate` not being pickleable - [#710](https://github.com/PrefectHQ/prefect/pull/710)
- Fix issue with creating secrets from JSON documents using the Core Client - [#715](https://github.com/PrefectHQ/prefect/pull/715)
- Fix issue with deserialization of JSON secrets unnecessarily calling `json.loads` - [#716](https://github.com/PrefectHQ/prefect/pull/716)
- Fix issue where `IntervalSchedules` didn't respect daylight saving time after serialization - [#729](https://github.com/PrefectHQ/prefect/pull/729)

### Breaking Changes

- Remove the `BokehRunner` and associated webapp - [#609](https://github.com/PrefectHQ/prefect/issues/609)
- Rename `ResultHandler` methods from `serialize` / `deserialize` to `write` / `read` - [#612](https://github.com/PrefectHQ/prefect/pull/612)
- Refactor all `State` objects to store fully hydrated `Result` objects which track information about how results should be handled - [#612](https://github.com/PrefectHQ/prefect/pull/612), [#616](https://github.com/PrefectHQ/prefect/pull/616)
- `Client.create_flow_run` now returns a string instead of a `GraphQLResult` object to match the API of `deploy` - [#630](https://github.com/PrefectHQ/prefect/pull/630)
- `flow.deploy` and `client.deploy` require a `project_name` instead of an ID - [#633](https://github.com/PrefectHQ/prefect/pull/633)
- Upstream state results now take precedence for task inputs over `cached_inputs` - [#591](https://github.com/PrefectHQ/prefect/issues/591)
- Rename `Match` task (used inside control flow) to `CompareValue` - [#638](https://github.com/PrefectHQ/prefect/pull/638)
- `Client.graphql()` now returns a response with up to two keys (`data` and `errors`). Previously the `data` key was automatically selected - [#642](https://github.com/PrefectHQ/prefect/pull/642)
- `ContainerEnvironment` was changed to `DockerEnvironment` - [#670](https://github.com/PrefectHQ/prefect/pull/670)
- The environment `from_file` was moved to `utilities.environments` - [#670](https://github.com/PrefectHQ/prefect/pull/670)
- Removed `start_tasks` argument from `FlowRunner.run()` and `check_upstream` argument from `TaskRunner.run()` - [#672](https://github.com/PrefectHQ/prefect/pull/672)
- Remove support for Python 3.4 - [#671](https://github.com/PrefectHQ/prefect/issues/671)
- `flow.run` is now a blocking call which will run the Flow, on its schedule, and execute full state-based execution (including retries) - [#690](https://github.com/PrefectHQ/prefect/issues/690)
- Remove `make_return_failed_handler` as `flow.run` now returns all task states - [#693](https://github.com/PrefectHQ/prefect/pull/693)
- Refactor Airflow migration tools into a single `AirflowTask` in the task library for running individual Airflow tasks - [#735](https://github.com/PrefectHQ/prefect/issues/735)
- `name` is now required on all Flow objects - [#732](https://github.com/PrefectHQ/prefect/pull/732)
- Separate installation "extras" packages into multiple, smaller extras - [#739](https://github.com/PrefectHQ/prefect/issues/739)
- `Flow.parameters()` always returns a set of parameters - [#756](https://github.com/PrefectHQ/prefect/pull/756)

## 0.4.1 <Badge text="beta" type="success"/>

Released January 31, 2019

### Features

- Add ability to run scheduled flows locally via `on_schedule` kwarg in `flow.run()` - [#519](https://github.com/PrefectHQ/prefect/issues/519)
- Allow tasks to specify their own result handlers, ensure inputs and outputs are stored only when necessary, and ensure no raw data is sent to the database - [#587](https://github.com/PrefectHQ/prefect/pull/587)

### Enhancements

- Allow for building `ContainerEnvironment`s locally without pushing to registry - [#514](https://github.com/PrefectHQ/prefect/issues/514)
- Make mapping more robust when running children tasks multiple times - [#541](https://github.com/PrefectHQ/prefect/pull/541)
- Always prefer `cached_inputs` over upstream states, if available - [#546](https://github.com/PrefectHQ/prefect/pull/546)
- Add hooks to `FlowRunner.initialize_run()` for manipulating task states and contexts - [#548](https://github.com/PrefectHQ/prefect/pull/548)
- Improve state-loading strategy for Prefect Cloud - [#555](https://github.com/PrefectHQ/prefect/issues/555)
- Introduce `on_failure` kwarg to Tasks and Flows for user-friendly failure callbacks - [#551](https://github.com/PrefectHQ/prefect/issues/551)
- Include `scheduled_start_time` in context for Flow runs - [#524](https://github.com/PrefectHQ/prefect/issues/524)
- Add GitHub PR template - [#542](https://github.com/PrefectHQ/prefect/pull/542)
- Allow flows to be deployed to Prefect Cloud without a project id - [#571](https://github.com/PrefectHQ/prefect/pull/571)
- Introduce serialization schemas for ResultHandlers - [#572](https://github.com/PrefectHQ/prefect/issues/572)
- Add new `metadata` attribute to States for managing user-generated results - [#573](https://github.com/PrefectHQ/prefect/issues/573)
- Add new 'JSONResultHandler' for serializing small bits of data without external storage - [#576](https://github.com/PrefectHQ/prefect/issues/576)
- Use `JSONResultHandler` for all Parameter caching - [#590](https://github.com/PrefectHQ/prefect/pull/590)

### Fixes

- Fixed `flow.deploy()` attempting to access a nonexistent string attribute - [#503](https://github.com/PrefectHQ/prefect/pull/503)
- Ensure all logs make it to the logger service in deployment - [#508](https://github.com/PrefectHQ/prefect/issues/508), [#552](https://github.com/PrefectHQ/prefect/issues/552)
- Fix a situation where `Paused` tasks would be treated as `Pending` and run - [#535](https://github.com/PrefectHQ/prefect/pull/535)
- Ensure errors raised in state handlers are trapped appropriately in Cloud Runners - [#554](https://github.com/PrefectHQ/prefect/pull/554)
- Ensure unexpected errors raised in FlowRunners are robustly handled - [#568](https://github.com/PrefectHQ/prefect/pull/568)
- Fixed non-deterministic errors in mapping caused by clients resolving futures of other clients - [#569](https://github.com/PrefectHQ/prefect/pull/569)
- Older versions of Prefect will now ignore fields added by newer versions when deserializing objects - [#583](https://github.com/PrefectHQ/prefect/pull/583)
- Result handler failures now result in clear task run failures - [#575](https://github.com/PrefectHQ/prefect/issues/575)
- Fix issue deserializing old states with empty metadata - [#590](https://github.com/PrefectHQ/prefect/pull/590)
- Fix issue serializing `cached_inputs` - [#594](https://github.com/PrefectHQ/prefect/pull/594)

### Breaking Changes

- Move `prefect.client.result_handlers` to `prefect.engine.result_handlers` - [#512](https://github.com/PrefectHQ/prefect/pull/512)
- Removed `inputs` kwarg from `TaskRunner.run()` - [#546](https://github.com/PrefectHQ/prefect/pull/546)
- Moves the `start_task_ids` argument from `FlowRunner.run()` to `Environment.run()` - [#544](https://github.com/PrefectHQ/prefect/issues/544), [#545](https://github.com/PrefectHQ/prefect/pull/545)
- Convert `timeout` kwarg from `timedelta` to `integer` - [#540](https://github.com/PrefectHQ/prefect/issues/540)
- Remove `timeout` kwarg from `executor.wait` - [#569](https://github.com/PrefectHQ/prefect/pull/569)
- Serialization of States will _ignore_ any result data that hasn't been processed - [#581](https://github.com/PrefectHQ/prefect/pull/581)
- Removes `VersionedSchema` in favor of implicit versioning: serializers will ignore unknown fields and the `create_object` method is responsible for recreating missing ones - [#583](https://github.com/PrefectHQ/prefect/pull/583)
- Convert and rename `CachedState` to a successful state named `Cached`, and also remove the superfluous `cached_result` attribute - [#586](https://github.com/PrefectHQ/prefect/issues/586)

## 0.4.0 <Badge text="beta" type="success"/>

Released January 8, 2019

### Features

- Add support for Prefect Cloud - [#374](https://github.com/PrefectHQ/prefect/pull/374), [#406](https://github.com/PrefectHQ/prefect/pull/406), [#473](https://github.com/PrefectHQ/prefect/pull/473), [#491](https://github.com/PrefectHQ/prefect/pull/491)
- Add versioned serialization schemas for `Flow`, `Task`, `Parameter`, `Edge`, `State`, `Schedule`, and `Environment` objects - [#310](https://github.com/PrefectHQ/prefect/pull/310), [#318](https://github.com/PrefectHQ/prefect/pull/318), [#319](https://github.com/PrefectHQ/prefect/pull/319), [#340](https://github.com/PrefectHQ/prefect/pull/340)
- Add ability to provide `ResultHandler`s for storing private result data - [#391](https://github.com/PrefectHQ/prefect/pull/391), [#394](https://github.com/PrefectHQ/prefect/pull/394), [#430](https://github.com/PrefectHQ/prefect/pull/430/)
- Support depth-first execution of mapped tasks and tracking of both the static "parent" and dynamic "children" via `Mapped` states - [#485](https://github.com/PrefectHQ/prefect/pull/485)

### Enhancements

- Add new `TimedOut` state for task execution timeouts - [#255](https://github.com/PrefectHQ/prefect/issues/255)
- Use timezone-aware dates throughout Prefect - [#325](https://github.com/PrefectHQ/prefect/pull/325)
- Add `description` and `tags` arguments to `Parameters` - [#318](https://github.com/PrefectHQ/prefect/pull/318)
- Allow edge `key` checks to be skipped in order to create "dummy" flows from metadata - [#319](https://github.com/PrefectHQ/prefect/pull/319)
- Add new `names_only` keyword to `flow.parameters` - [#337](https://github.com/PrefectHQ/prefect/pull/337)
- Add utility for building GraphQL queries and simple schemas from Python objects - [#342](https://github.com/PrefectHQ/prefect/pull/342)
- Add links to downloadable Jupyter notebooks for all tutorials - [#212](https://github.com/PrefectHQ/prefect/issues/212)
- Add `to_dict` convenience method for `DotDict` class - [#341](https://github.com/PrefectHQ/prefect/issues/341)
- Refactor requirements to a custom `ini` file specification - [#347](https://github.com/PrefectHQ/prefect/pull/347)
- Refactor API documentation specification to `toml` file - [#361](https://github.com/PrefectHQ/prefect/pull/361)
- Add new SQLite tasks for basic SQL scripting and querying - [#291](https://github.com/PrefectHQ/prefect/issues/291)
- Executors now pass `map_index` into the `TaskRunner`s - [#373](https://github.com/PrefectHQ/prefect/pull/373)
- All schedules support `start_date` and `end_date` parameters - [#375](https://github.com/PrefectHQ/prefect/pull/375)
- Add `DateTime` marshmallow field for timezone-aware serialization - [#378](https://github.com/PrefectHQ/prefect/pull/378)
- Adds ability to put variables into context via the config - [#381](https://github.com/PrefectHQ/prefect/issues/381)
- Adds new `client.deploy` method for adding new flows to the Prefect Cloud - [#388](https://github.com/PrefectHQ/prefect/issues/388)
- Add `id` attribute to `Task` class - [#416](https://github.com/PrefectHQ/prefect/issues/416)
- Add new `Resume` state for resuming from `Paused` tasks - [#435](https://github.com/PrefectHQ/prefect/issues/435)
- Add support for heartbeats - [#436](https://github.com/PrefectHQ/prefect/issues/436)
- Add new `Submitted` state for signaling that `Scheduled` tasks have been handled - [#445](https://github.com/PrefectHQ/prefect/issues/445)
- Add ability to add custom environment variables and copy local files into `ContainerEnvironment`s - [#453](https://github.com/PrefectHQ/prefect/issues/453)
- Add `set_secret` method to Client for creating and setting the values of user secrets - [#452](https://github.com/PrefectHQ/prefect/issues/452)
- Refactor runners into `CloudTaskRunner` and `CloudFlowRunner` classes - [#431](https://github.com/PrefectHQ/prefect/issues/431)
- Added functions for loading default `engine` classes from config - [#477](https://github.com/PrefectHQ/prefect/pull/477)

### Fixes

- Fixed issue with `GraphQLResult` reprs - [#374](https://github.com/PrefectHQ/prefect/pull/374)
- `CronSchedule` produces expected results across daylight savings time transitions - [#375](https://github.com/PrefectHQ/prefect/pull/375)
- `utilities.serialization.Nested` properly respects `marshmallow.missing` values - [#398](https://github.com/PrefectHQ/prefect/pull/398)
- Fixed issue in capturing unexpected mapping errors during task runs - [#409](https://github.com/PrefectHQ/prefect/pull/409)
- Fixed issue in `flow.visualize()` so that mapped flow states can be passed and colored - [#387](https://github.com/PrefectHQ/prefect/issues/387)
- Fixed issue where `IntervalSchedule` was serialized at "second" resolution, not lower - [#427](https://github.com/PrefectHQ/prefect/pull/427)
- Fixed issue where `SKIP` signals were preventing multiple layers of mapping - [#455](https://github.com/PrefectHQ/prefect/issues/455)
- Fixed issue with multi-layer mapping in `flow.visualize()` - [#454](https://github.com/PrefectHQ/prefect/issues/454)
- Fixed issue where Prefect Cloud `cached_inputs` weren't being used locally - [#434](https://github.com/PrefectHQ/prefect/issues/434)
- Fixed issue where `Config.set_nested` would have an error if the provided key was nested deeper than an existing terminal key - [#479](https://github.com/PrefectHQ/prefect/pull/479)
- Fixed issue where `state_handlers` were not called for certain signals - [#494](https://github.com/PrefectHQ/prefect/pull/494)

### Breaking Changes

- Remove `NoSchedule` and `DateSchedule` schedule classes - [#324](https://github.com/PrefectHQ/prefect/pull/324)
- Change `serialize()` method to use schemas rather than custom dict - [#318](https://github.com/PrefectHQ/prefect/pull/318)
- Remove `timestamp` property from `State` classes - [#305](https://github.com/PrefectHQ/prefect/pull/305)
- Remove the custom JSON encoder library at `prefect.utilities.json` - [#336](https://github.com/PrefectHQ/prefect/pull/336)
- `flow.parameters` now returns a set of parameters instead of a dictionary - [#337](https://github.com/PrefectHQ/prefect/pull/337)
- Renamed `to_dotdict` -> `as_nested_dict` - [#339](https://github.com/PrefectHQ/prefect/pull/339)
- Moved `prefect.utilities.collections.GraphQLResult` to `prefect.utilities.graphql.GraphQLResult` - [#371](https://github.com/PrefectHQ/prefect/pull/371)
- `SynchronousExecutor` now does _not_ do depth first execution for mapped tasks - [#373](https://github.com/PrefectHQ/prefect/pull/373)
- Renamed `prefect.utilities.serialization.JSONField` -> `JSONCompatible`, removed its `max_size` feature, and no longer automatically serialize payloads as strings - [#376](https://github.com/PrefectHQ/prefect/pull/376)
- Renamed `prefect.utilities.serialization.NestedField` -> `Nested` - [#376](https://github.com/PrefectHQ/prefect/pull/376)
- Renamed `prefect.utilities.serialization.NestedField.dump_fn` -> `NestedField.value_selection_fn` for clarity - [#377](https://github.com/PrefectHQ/prefect/pull/377)
- Local secrets are now pulled from `secrets` in context instead of `_secrets` - [#382](https://github.com/PrefectHQ/prefect/pull/382)
- Remove Task and Flow descriptions, Flow project & version attributes - [#383](https://github.com/PrefectHQ/prefect/issues/383)
- Changed `Schedule` parameter from `on_or_after` to `after` - [#396](https://github.com/PrefectHQ/prefect/issues/396)
- Environments are immutable and return `dict` keys instead of `str`; some arguments for `ContainerEnvironment` are removed - [#398](https://github.com/PrefectHQ/prefect/pull/398)
- `environment.run()` and `environment.build()`; removed the `flows` CLI and replaced it with a top-level CLI command, `prefect run` - [#400](https://github.com/PrefectHQ/prefect/pull/400)
- The `set_temporary_config` utility now accepts a single dict of multiple config values, instead of just a key/value pair, and is located in `utilities.configuration` - [#401](https://github.com/PrefectHQ/prefect/pull/401)
- Bump `click` requirement to 7.0, which changes underscores to hyphens at CLI - [#409](https://github.com/PrefectHQ/prefect/pull/409)
- `IntervalSchedule` rejects intervals of less than one minute - [#427](https://github.com/PrefectHQ/prefect/pull/427)
- `FlowRunner` returns a `Running` state, not a `Pending` state, when flows do not finish - [#433](https://github.com/PrefectHQ/prefect/pull/433)
- Remove the `task_contexts` argument from `FlowRunner.run()` - [#440](https://github.com/PrefectHQ/prefect/pull/440)
- Remove the leading underscore from Prefect-set context keys - [#446](https://github.com/PrefectHQ/prefect/pull/446)
- Removed throttling tasks within the local cluster - [#470](https://github.com/PrefectHQ/prefect/pull/470)
- Even `start_tasks` will not run before their state's `start_time` (if the state is `Scheduled`) - [#474](https://github.com/PrefectHQ/prefect/pull/474)
- `DaskExecutor`'s "processes" keyword argument was renamed "local_processes" - [#477](https://github.com/PrefectHQ/prefect/pull/477)
- Removed the `mapped` and `map_index` kwargs from `TaskRunner.run()`. These values are now inferred automatically - [#485](https://github.com/PrefectHQ/prefect/pull/485)
- The `upstream_states` dictionary used by the Runners only includes `State` values, not lists of `States`. The use case that required lists of `States` is now covered by the `Mapped` state. - [#485](https://github.com/PrefectHQ/prefect/pull/485)

## 0.3.3 <Badge text="alpha" type="warn"/>

Released October 30, 2018

### Features

- Refactor `FlowRunner` and `TaskRunner` into a modular `Runner` pipelines - [#260](https://github.com/PrefectHQ/prefect/pull/260), [#267](https://github.com/PrefectHQ/prefect/pull/267)
- Add configurable `state_handlers` for `FlowRunners`, `Flows`, `TaskRunners`, and `Tasks` - [#264](https://github.com/PrefectHQ/prefect/pull/264), [#267](https://github.com/PrefectHQ/prefect/pull/267)
- Add gmail and slack notification state handlers w/ tutorial - [#274](https://github.com/PrefectHQ/prefect/pull/274), [#294](https://github.com/PrefectHQ/prefect/pull/294)

### Enhancements

- Add a new method `flow.get_tasks()` for easily filtering flow tasks by attribute - [#242](https://github.com/PrefectHQ/prefect/pull/242)
- Add new `JinjaTemplate` for easily rendering jinja templates - [#200](https://github.com/PrefectHQ/prefect/issues/200)
- Add new `PAUSE` signal for halting task execution - [#246](https://github.com/PrefectHQ/prefect/pull/246)
- Add new `Paused` state corresponding to `PAUSE` signal, and new `pause_task` utility - [#251](https://github.com/PrefectHQ/prefect/issues/251)
- Add ability to timeout task execution for all executors except `DaskExecutor(processes=True)` - [#240](https://github.com/PrefectHQ/prefect/issues/240)
- Add explicit unit test to check Black formatting (Python 3.6+) - [#261](https://github.com/PrefectHQ/prefect/pull/261)
- Add ability to set local secrets in user config file - [#231](https://github.com/PrefectHQ/prefect/issues/231), [#274](https://github.com/PrefectHQ/prefect/pull/274)
- Add `is_skipped()` and `is_scheduled()` methods for `State` objects - [#266](https://github.com/PrefectHQ/prefect/pull/266), [#278](https://github.com/PrefectHQ/prefect/pull/278)
- Adds `now()` as a default `start_time` for `Scheduled` states - [#278](https://github.com/PrefectHQ/prefect/pull/278)
- `Signal` classes now pass arguments to underlying `State` objects - [#279](https://github.com/PrefectHQ/prefect/pull/279)
- Run counts are tracked via `Retrying` states - [#281](https://github.com/PrefectHQ/prefect/pull/281)

### Fixes

- Flow consistently raises if passed a parameter that doesn't exist - [#149](https://github.com/PrefectHQ/prefect/issues/149)

### Breaking Changes

- Renamed `scheduled_time` -> `start_time` in `Scheduled` state objects - [#278](https://github.com/PrefectHQ/prefect/pull/278)
- `TaskRunner.check_for_retry` no longer checks for `Retry` states without `start_time` set - [#278](https://github.com/PrefectHQ/prefect/pull/278)
- Swapped the position of `result` and `message` attributes in State initializations, and started storing caught exceptions as results - [#283](https://github.com/PrefectHQ/prefect/issues/283)

## 0.3.2 <Badge text="alpha" type="warn"/>

Released October 2, 2018

### Features

- Local parallelism with `DaskExecutor` - [#151](https://github.com/PrefectHQ/prefect/issues/151), [#186](https://github.com/PrefectHQ/prefect/issues/186)
- Resource throttling based on `tags` - [#158](https://github.com/PrefectHQ/prefect/issues/158), [#186](https://github.com/PrefectHQ/prefect/issues/186)
- `Task.map` for mapping tasks - [#186](https://github.com/PrefectHQ/prefect/issues/186)
- Added `AirFlow` utility for importing Airflow DAGs as Prefect Flows - [#232](https://github.com/PrefectHQ/prefect/pull/232)

### Enhancements

- Use Netlify to deploy docs - [#156](https://github.com/prefecthq/prefect/issues/156)
- Add changelog - [#153](https://github.com/prefecthq/prefect/issues/153)
- Add `ShellTask` - [#150](https://github.com/prefecthq/prefect/issues/150)
- Base `Task` class can now be run as a dummy task - [#191](https://github.com/PrefectHQ/prefect/pull/191)
- New `return_failed` keyword to `flow.run()` for returning failed tasks - [#205](https://github.com/PrefectHQ/prefect/pull/205)
- some minor changes to `flow.visualize()` for visualizing mapped tasks and coloring nodes by state - [#202](https://github.com/PrefectHQ/prefect/issues/202)
- Added new `flow.replace()` method for swapping out tasks within flows - [#230](https://github.com/PrefectHQ/prefect/pull/230)
- Add `debug` kwarg to `DaskExecutor` for optionally silencing dask logs - [#209](https://github.com/PrefectHQ/prefect/issues/209)
- Update `BokehRunner` for visualizing mapped tasks - [#220](https://github.com/PrefectHQ/prefect/issues/220)
- Env var configuration settings are typed - [#204](https://github.com/PrefectHQ/prefect/pull/204)
- Implement `map` functionality for the `LocalExecutor` - [#233](https://github.com/PrefectHQ/prefect/issues/233)

### Fixes

- Fix issue with Versioneer not picking up git tags - [#146](https://github.com/prefecthq/prefect/issues/146)
- `DotDicts` can have non-string keys - [#193](https://github.com/prefecthq/prefect/issues/193)
- Fix unexpected behavior in assigning tags using contextmanagers - [#190](https://github.com/PrefectHQ/prefect/issues/190)
- Fix bug in initialization of Flows with only `edges` - [#225](https://github.com/PrefectHQ/prefect/pull/225)
- Remove "bottleneck" when creating pipelines of mapped tasks - [#224](https://github.com/PrefectHQ/prefect/pull/224)

### Breaking Changes

- Runner refactor - [#221](https://github.com/PrefectHQ/prefect/pull/221)
- Cleaned up signatures of `TaskRunner` methods - [#171](https://github.com/prefecthq/prefect/issues/171)
- Locally, Python 3.4 users can not run the more advanced parallel executors (`DaskExecutor`) [#186](https://github.com/PrefectHQ/prefect/issues/186)

## 0.3.1 <Badge text="alpha" type="warn"/>

Released September 6, 2018

### Features

- Support for user configuration files - [#195](https://github.com/PrefectHQ/prefect/pull/195)

### Enhancements

- None

### Fixes

- Let DotDicts accept non-string keys - [#193](https://github.com/PrefectHQ/prefect/pull/193), [#194](https://github.com/PrefectHQ/prefect/pull/194)

### Breaking Changes

- None

## 0.3.0 <Badge text="alpha" type="warn"/>

Released August 20, 2018

### Features

- BokehRunner - [#104](https://github.com/prefecthq/prefect/issues/104), [#128](https://github.com/prefecthq/prefect/issues/128)
- Control flow: `ifelse`, `switch`, and `merge` - [#92](https://github.com/prefecthq/prefect/issues/92)
- Set state from `reference_tasks` - [#95](https://github.com/prefecthq/prefect/issues/95), [#137](https://github.com/prefecthq/prefect/issues/137)
- Add flow `Registry` - [#90](https://github.com/prefecthq/prefect/issues/90)
- Output caching with various `cache_validators` - [#84](https://github.com/prefecthq/prefect/issues/84), [#107](https://github.com/prefecthq/prefect/issues/107)
- Dask executor - [#82](https://github.com/prefecthq/prefect/issues/82), [#86](https://github.com/prefecthq/prefect/issues/86)
- Automatic input caching for retries, manual-only triggers - [#78](https://github.com/prefecthq/prefect/issues/78)
- Functional API for `Flow` definition
- `State` classes
- `Signals` to transmit `State`

### Enhancements

- Add custom syntax highlighting to docs - [#141](https://github.com/prefecthq/prefect/issues/141)
- Add `bind()` method for tasks to call without copying - [#132](https://github.com/prefecthq/prefect/issues/132)
- Cache expensive flow graph methods - [#125](https://github.com/prefecthq/prefect/issues/125)
- Docker environments - [#71](https://github.com/prefecthq/prefect/issues/71)
- Automatic versioning via Versioneer - [#70](https://github.com/prefecthq/prefect/issues/70)
- `TriggerFail` state - [#67](https://github.com/prefecthq/prefect/issues/67)
- State classes - [#59](https://github.com/prefecthq/prefect/issues/59)

### Fixes

- None

### Breaking Changes

- None<|MERGE_RESOLUTION|>--- conflicted
+++ resolved
@@ -10,11 +10,8 @@
 
 ### Enhancements
 
-<<<<<<< HEAD
+- Don't create a `None` task for a null condition when using `ifelse` - [#2449](https://github.com/PrefectHQ/prefect/pull/2449)
 - Add support for EC2 launch type in Fargate Agent and `FargateTaskEnvironment` - [#2421](https://github.com/PrefectHQ/prefect/pull/2421)
-=======
-- Don't create a `None` task for a null condition when using `ifelse` - [#2449](https://github.com/PrefectHQ/prefect/pull/2449)
->>>>>>> a64685bf
 
 ### Task Library
 
@@ -38,6 +35,7 @@
 ### Contributors
 
 - [Grégory Duchatelet](https://github.com/gregorg)
+- [Joe Schmid](https://github.com/joeschmid)
 
 ## 0.10.5 <Badge text="beta" type="success"/>
 
