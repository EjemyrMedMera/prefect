--- conflicted
+++ resolved
@@ -11,13 +11,10 @@
 ### Enhancements
 
 - Raise an informative error when context objects are pickled - [#1710](https://github.com/PrefectHQ/prefect/issues/1710)
-<<<<<<< HEAD
 - Add an option to pass in `run_name` to a flow run to override the auto-generated names when calling `create_flow_run` [#1661](https://github.com/PrefectHQ/cloud/pull/1661)
-=======
 - Add informative logs in the event that a heartbeat thread dies - [#1721](https://github.com/PrefectHQ/prefect/pull/1721)
 - Loosen Job spec requirements for `KubernetesJobEnvironment` - [#1713](https://github.com/PrefectHQ/prefect/pull/1713)
 - Loosen `containerDefinitions` requirements for `FargateTaskEnvironment` - [#1713](https://github.com/PrefectHQ/prefect/pull/1713)
->>>>>>> 1491de3b
 
 ### Task Library
 
