# Prefect Changelog

## Development <Badge text="alpha" type="warn"/>

### Major Features

- Add versioned serialization schemas for `Flow`, `Task`, `Parameter`, `Edge`, `State`, `Schedule`, and `Environment` objects - [#310](https://github.com/PrefectHQ/prefect/pull/310), [#318](https://github.com/PrefectHQ/prefect/pull/318), [#319](https://github.com/PrefectHQ/prefect/pull/319), [#340](https://github.com/PrefectHQ/prefect/pull/340)
- Add ability to provide `ResultHandler`s for storing private result data, with a default `CloudResultHandler` - [#391](https://github.com/PrefectHQ/prefect/pull/391), [#394](https://github.com/PrefectHQ/prefect/pull/394), [#430](https://github.com/PrefectHQ/prefect/pull/430/)
- Support depth-first execution of mapped tasks and tracking of both the static "parent" and dynamic "children" via `Mapped` states - [#485](https://github.com/PrefectHQ/prefect/pull/485)

### Minor Features

- Add new `TimedOut` state for task execution timeouts - [#255](https://github.com/PrefectHQ/prefect/issues/255)
- Use timezone-aware dates throughout Prefect - [#325](https://github.com/PrefectHQ/prefect/pull/325)
- Add `description` and `tags` arguments to `Parameters` - [#318](https://github.com/PrefectHQ/prefect/pull/318)
- Allow edge `key` checks to be skipped in order to create "dummy" flows from metadata - [#319](https://github.com/PrefectHQ/prefect/pull/319)
- Add new `names_only` keyword to `flow.parameters` - [#337](https://github.com/PrefectHQ/prefect/pull/337)
- Add utility for building GraphQL queries and simple schemas from Python objects - [#342](https://github.com/PrefectHQ/prefect/pull/342)
- Add links to downloadable Jupyter notebooks for all tutorials - [#212](https://github.com/PrefectHQ/prefect/issues/212)
- Add `to_dict` convenience method for `DotDict` class - [#341](https://github.com/PrefectHQ/prefect/issues/341)
- Refactor requirements to a custom `ini` file specification - [#347](https://github.com/PrefectHQ/prefect/pull/347)
- Refactor API documentation specification to `toml` file - [#361](https://github.com/PrefectHQ/prefect/pull/361)
- Add new SQLite tasks for basic SQL scripting and querying - [#291](https://github.com/PrefectHQ/prefect/issues/291)
- Executors now pass `map_index` into the `TaskRunner`s - [#373](https://github.com/PrefectHQ/prefect/pull/373)
- All schedules support `start_date` and `end_date` parameters - [#375](https://github.com/PrefectHQ/prefect/pull/375)
- Add `DateTime` marshmallow field for timezone-aware serialization - [#378](https://github.com/PrefectHQ/prefect/pull/378)
- Adds ability to put variables into context via the config - [#381](https://github.com/PrefectHQ/prefect/issues/381)
- Adds new `client.deploy` method for adding new flows to the database - [#388](https://github.com/PrefectHQ/prefect/issues/388)
- Add `id` attribute to `Task` class - [#416](https://github.com/PrefectHQ/prefect/issues/416)
- Add new `Resume` state for resuming from `Paused` tasks - [#435](https://github.com/PrefectHQ/prefect/issues/435)
- Add new `Submitted` state for signaling that `Scheduled` tasks have been handled - [#445](https://github.com/PrefectHQ/prefect/issues/445)
- Add ability to add custom environment variables and copy local files into `ContainerEnvironment`s - [#453](https://github.com/PrefectHQ/prefect/issues/453)
- Add `set_secret` method to Client for creating and setting the values of user secrets - [#452](https://github.com/PrefectHQ/prefect/issues/452)
- Refactor runners into `CloudTaskRunner` and `CloudFlowRunner` classes - [#431](https://github.com/PrefectHQ/prefect/issues/431)
- Added functions for loading default `engine` classes from config - [#477](https://github.com/PrefectHQ/prefect/pull/477)

### Fixes

- Fixed issue with `GraphQLResult` reprs - [#374](https://github.com/PrefectHQ/prefect/pull/374)
- `CronSchedule` produces expected results across daylight savings time transitions - [#375](https://github.com/PrefectHQ/prefect/pull/375)
- `utilities.serialization.Nested` properly respects `marshmallow.missing` values - [#398](https://github.com/PrefectHQ/prefect/pull/398)
- Fixed issue in capturing unexpected mapping errors during task runs - [#409](https://github.com/PrefectHQ/prefect/pull/409)
- Fixed issue in `flow.visualize()` so that mapped flow states can be passed and colored - [#387](https://github.com/PrefectHQ/prefect/issues/387)
- Fixed issue where `IntervalSchedule` was serialized at "second" resolution, not lower - [#427](https://github.com/PrefectHQ/prefect/pull/427)
- Fixed issue where `SKIP` signals were preventing multiple layers of mapping - [#455](https://github.com/PrefectHQ/prefect/issues/455)
- Fixed issue with multi-layer mapping in `flow.visualize()` - [#454](https://github.com/PrefectHQ/prefect/issues/454)
- Fixed issue where database `cached_inputs` weren't being used locally - [#434](https://github.com/PrefectHQ/prefect/issues/434)
- Fixed issue where `Config.set_nested` would have an error if the provided key was nested deeper than an existing terminal key - [#479](https://github.com/PrefectHQ/prefect/pull/479)

### Breaking Changes

- Remove `NoSchedule` and `DateSchedule` schedule classes - [#324](https://github.com/PrefectHQ/prefect/pull/324)
- Change `serialize()` method to use schemas rather than custom dict - [#318](https://github.com/PrefectHQ/prefect/pull/318)
- Remove `timestamp` property from `State` classes - [#305](https://github.com/PrefectHQ/prefect/pull/305)
- Remove the custom JSON encoder library at `prefect.utilities.json` - [#336](https://github.com/PrefectHQ/prefect/pull/336)
- `flow.parameters` now returns a set of parameters instead of a dictionary - [#337](https://github.com/PrefectHQ/prefect/pull/337)
- Renamed `to_dotdict` -> `as_nested_dict` - [#339](https://github.com/PrefectHQ/prefect/pull/339)
- Moved `prefect.utilities.collections.GraphQLResult` to `prefect.utilities.graphql.GraphQLResult` - [#371](https://github.com/PrefectHQ/prefect/pull/371)
- `SynchronousExecutor` now does _not_ do depth first execution for mapped tasks - [#373](https://github.com/PrefectHQ/prefect/pull/373)
- Renamed `prefect.utilities.serialization.JSONField` -> `JSONCompatible`, removed its `max_size` feature, and no longer automatically serialize payloads as strings - [#376](https://github.com/PrefectHQ/prefect/pull/376)
- Renamed `prefect.utilities.serialization.NestedField` -> `Nested` - [#376](https://github.com/PrefectHQ/prefect/pull/376)
- Renamed `prefect.utilities.serialization.NestedField.dump_fn` -> `NestedField.value_selection_fn` for clarity - [#377](https://github.com/PrefectHQ/prefect/pull/377)
- Local secrets are now pulled from `secrets` in context instead of `_secrets` - [#382](https://github.com/PrefectHQ/prefect/pull/382)
- Remove Task and Flow descriptions, Flow project & version attributes - [#383](https://github.com/PrefectHQ/prefect/issues/383)
- Changed `Schedule` parameter from `on_or_after` to `after` - [#396](https://github.com/PrefectHQ/prefect/issues/396)
- Environments are immutable and return `dict` keys instead of `str`; some arguments for `ContainerEnvironment` are removed - [#398](https://github.com/PrefectHQ/prefect/pull/398)
- `environment.run()` and `environment.build()`; removed the `flows` CLI and replaced it with a top-level CLI command, `prefect run` - [#400](https://github.com/PrefectHQ/prefect/pull/400)
- The `set_temporary_config` utility now accepts a single dict of multiple config values, instead of just a key/value pair, and is located in `utilities.configuration` - [#401](https://github.com/PrefectHQ/prefect/pull/401)
- Bump `click` requirement to 7.0, which changes underscores to hyphens at CLI - [#409](https://github.com/PrefectHQ/prefect/pull/409)
- `IntervalSchedule` rejects intervals of less than one minute - [#427](https://github.com/PrefectHQ/prefect/pull/427)
- `FlowRunner` returns a `Running` state, not a `Pending` state, when flows do not finish - [#433](https://github.com/PrefectHQ/prefect/pull/433)
- Remove the `task_contexts` argument from `FlowRunner.run()` - [#440](https://github.com/PrefectHQ/prefect/pull/440)
- Remove the leading underscore from Prefect-set context keys - [#446](https://github.com/PrefectHQ/prefect/pull/446)
- Removed throttling tasks within the local cluster - [#470](https://github.com/PrefectHQ/prefect/pull/470)
- Even `start_tasks` will not run before their state's `start_time` (if the state is `Scheduled`) - [#474](https://github.com/PrefectHQ/prefect/pull/474)
<<<<<<< HEAD
- Removed the `mapped` and `map_index` kwargs from `TaskRunner.run()`. These values are now inferred automatically - [#485](https://github.com/PrefectHQ/prefect/pull/485)
- The `upstream_states` dictionary used by the Runners only includes `State` values, not lists of `States`. The use case that required lists of `States` is now covered by the `Mapped` state. - [#485](https://github.com/PrefectHQ/prefect/pull/485)
=======
- `DaskExecutor`'s "processes" keyword argument was renamed "local_processes" - [#477](https://github.com/PrefectHQ/prefect/pull/477)
>>>>>>> ccf79429

## 0.3.3 <Badge text="alpha" type="warn"/>

### Major Features

- Refactor `FlowRunner` and `TaskRunner` into a modular `Runner` pipelines - [#260](https://github.com/PrefectHQ/prefect/pull/260), [#267](https://github.com/PrefectHQ/prefect/pull/267)
- Add configurable `state_handlers` for `FlowRunners`, `Flows`, `TaskRunners`, and `Tasks` - [#264](https://github.com/PrefectHQ/prefect/pull/264), [#267](https://github.com/PrefectHQ/prefect/pull/267)
- Add gmail and slack notification state handlers w/ tutorial - [#274](https://github.com/PrefectHQ/prefect/pull/274), [#294](https://github.com/PrefectHQ/prefect/pull/294)

### Minor Features

- Add a new method `flow.get_tasks()` for easily filtering flow tasks by attribute - [#242](https://github.com/PrefectHQ/prefect/pull/242)
- Add new `JinjaTemplateTask` for easily rendering jinja templates - [#200](https://github.com/PrefectHQ/prefect/issues/200)
- Add new `PAUSE` signal for halting task execution - [#246](https://github.com/PrefectHQ/prefect/pull/246)
- Add new `Paused` state corresponding to `PAUSE` signal, and new `pause_task` utility - [#251](https://github.com/PrefectHQ/prefect/issues/251)
- Add ability to timeout task execution for all executors except `DaskExecutor(processes=True)` - [#240](https://github.com/PrefectHQ/prefect/issues/240)
- Add explicit unit test to check Black formatting (Python 3.6+) - [#261](https://github.com/PrefectHQ/prefect/pull/261)
- Add ability to set local secrets in user config file - [#231](https://github.com/PrefectHQ/prefect/issues/231), [#274](https://github.com/PrefectHQ/prefect/pull/274)
- Add `is_skipped()` and `is_scheduled()` methods for `State` objects - [#266](https://github.com/PrefectHQ/prefect/pull/266), [#278](https://github.com/PrefectHQ/prefect/pull/278)
- Adds `now()` as a default `start_time` for `Scheduled` states - [#278](https://github.com/PrefectHQ/prefect/pull/278)
- `Signal` classes now pass arguments to underlying `State` objects - [#279](https://github.com/PrefectHQ/prefect/pull/279)
- Run counts are tracked via `Retrying` states - [#281](https://github.com/PrefectHQ/prefect/pull/281)

### Fixes

- Flow consistently raises if passed a parameter that doesn't exist - [#149](https://github.com/PrefectHQ/prefect/issues/149)

### Breaking Changes

- Renamed `scheduled_time` -> `start_time` in `Scheduled` state objects - [#278](https://github.com/PrefectHQ/prefect/pull/278)
- `TaskRunner.check_for_retry` no longer checks for `Retry` states without `start_time` set - [#278](https://github.com/PrefectHQ/prefect/pull/278)
- Swapped the position of `result` and `message` attributes in State initializations, and started storing caught exceptions as results - [#283](https://github.com/PrefectHQ/prefect/issues/283)

## 0.3.2 <Badge text="alpha" type="warn"/>

### Major Features

- Local parallelism with `DaskExecutor` - [#151](https://github.com/PrefectHQ/prefect/issues/151), [#186](https://github.com/PrefectHQ/prefect/issues/186)
- Resource throttling based on `tags` - [#158](https://github.com/PrefectHQ/prefect/issues/158), [#186](https://github.com/PrefectHQ/prefect/issues/186)
- `Task.map` for mapping tasks - [#186](https://github.com/PrefectHQ/prefect/issues/186)
- Added `AirFlow` utility for importing Airflow DAGs as Prefect Flows - [#232](https://github.com/PrefectHQ/prefect/pull/232)

### Minor Features

- Use Netlify to deploy docs - [#156](https://github.com/prefecthq/prefect/issues/156)
- Add changelog - [#153](https://github.com/prefecthq/prefect/issues/153)
- Add `ShellTask` - [#150](https://github.com/prefecthq/prefect/issues/150)
- Base `Task` class can now be run as a dummy task - [#191](https://github.com/PrefectHQ/prefect/pull/191)
- New `return_failed` keyword to `flow.run()` for returning failed tasks - [#205](https://github.com/PrefectHQ/prefect/pull/205)
- some minor changes to `flow.visualize()` for visualizing mapped tasks and coloring nodes by state - [#202](https://github.com/PrefectHQ/prefect/issues/202)
- Added new `flow.replace()` method for swapping out tasks within flows - [#230](https://github.com/PrefectHQ/prefect/pull/230)
- Add `debug` kwarg to `DaskExecutor` for optionally silencing dask logs - [#209](https://github.com/PrefectHQ/prefect/issues/209)
- Update `BokehRunner` for visualizing mapped tasks - [#220](https://github.com/PrefectHQ/prefect/issues/220)
- Env var configuration settings are typed - [#204](https://github.com/PrefectHQ/prefect/pull/204)
- Implement `map` functionality for the `LocalExecutor` - [#233](https://github.com/PrefectHQ/prefect/issues/233)

### Fixes

- Fix issue with Versioneer not picking up git tags - [#146](https://github.com/prefecthq/prefect/issues/146)
- `DotDicts` can have non-string keys - [#193](https://github.com/prefecthq/prefect/issues/193)
- Fix unexpected behavior in assigning tags using contextmanagers - [#190](https://github.com/PrefectHQ/prefect/issues/190)
- Fix bug in initialization of Flows with only `edges` - [#225](https://github.com/PrefectHQ/prefect/pull/225)
- Remove "bottleneck" when creating pipelines of mapped tasks - [#224](https://github.com/PrefectHQ/prefect/pull/224)

### Breaking Changes

- Runner refactor - [#221](https://github.com/PrefectHQ/prefect/pull/221)
- Cleaned up signatures of `TaskRunner` methods - [#171](https://github.com/prefecthq/prefect/issues/171)
- Locally, Python 3.4 users can not run the more advanced parallel executors (`DaskExecutor`) [#186](https://github.com/PrefectHQ/prefect/issues/186)

## 0.3.1 <Badge text="alpha" type="warn"/>

### Major Features

- Support for user configuration files - [#195](https://github.com/PrefectHQ/prefect/pull/195)

### Minor Features

- None

### Fixes

- Let DotDicts accept non-string keys - [#194](https://github.com/PrefectHQ/prefect/pull/194)

### Breaking Changes

- None

## 0.3.0 <Badge text="alpha" type="warn"/>

### Major Features

- BokehRunner - [#104](https://github.com/prefecthq/prefect/issues/104), [#128](https://github.com/prefecthq/prefect/issues/128)
- Control flow: `ifelse`, `switch`, and `merge` - [#92](https://github.com/prefecthq/prefect/issues/92)
- Set state from `reference_tasks` - [#95](https://github.com/prefecthq/prefect/issues/95), [#137](https://github.com/prefecthq/prefect/issues/137)
- Add flow `Registry` - [#90](https://github.com/prefecthq/prefect/issues/90)
- Output caching with various `cache_validators` - [#84](https://github.com/prefecthq/prefect/issues/84), [#107](https://github.com/prefecthq/prefect/issues/107)
- Dask executor - [#82](https://github.com/prefecthq/prefect/issues/82), [#86](https://github.com/prefecthq/prefect/issues/86)
- Automatic input caching for retries, manual-only triggers - [#78](https://github.com/prefecthq/prefect/issues/78)
- Functional API for `Flow` definition
- `State` classes
- `Signals` to transmit `State`

### Minor Features

- Add custom syntax highlighting to docs - [#141](https://github.com/prefecthq/prefect/issues/141)
- Add `bind()` method for tasks to call without copying - [#132](https://github.com/prefecthq/prefect/issues/132)
- Cache expensive flow graph methods - [#125](https://github.com/prefecthq/prefect/issues/125)
- Docker environments - [#71](https://github.com/prefecthq/prefect/issues/71)
- Automatic versioning via Versioneer - [#70](https://github.com/prefecthq/prefect/issues/70)
- `TriggerFail` state - [#67](https://github.com/prefecthq/prefect/issues/67)
- State classes - [#59](https://github.com/prefecthq/prefect/issues/59)

### Fixes

- None

### Breaking Changes

- None<|MERGE_RESOLUTION|>--- conflicted
+++ resolved
@@ -73,12 +73,9 @@
 - Remove the leading underscore from Prefect-set context keys - [#446](https://github.com/PrefectHQ/prefect/pull/446)
 - Removed throttling tasks within the local cluster - [#470](https://github.com/PrefectHQ/prefect/pull/470)
 - Even `start_tasks` will not run before their state's `start_time` (if the state is `Scheduled`) - [#474](https://github.com/PrefectHQ/prefect/pull/474)
-<<<<<<< HEAD
+- `DaskExecutor`'s "processes" keyword argument was renamed "local_processes" - [#477](https://github.com/PrefectHQ/prefect/pull/477)
 - Removed the `mapped` and `map_index` kwargs from `TaskRunner.run()`. These values are now inferred automatically - [#485](https://github.com/PrefectHQ/prefect/pull/485)
 - The `upstream_states` dictionary used by the Runners only includes `State` values, not lists of `States`. The use case that required lists of `States` is now covered by the `Mapped` state. - [#485](https://github.com/PrefectHQ/prefect/pull/485)
-=======
-- `DaskExecutor`'s "processes" keyword argument was renamed "local_processes" - [#477](https://github.com/PrefectHQ/prefect/pull/477)
->>>>>>> ccf79429
 
 ## 0.3.3 <Badge text="alpha" type="warn"/>
 
